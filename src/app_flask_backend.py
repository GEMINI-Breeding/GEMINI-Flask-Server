--- conflicted
+++ resolved
@@ -1,9 +1,5 @@
-<<<<<<< HEAD
-# from concurrent.futures import thread
-=======
 from concurrent.futures import thread
 from enum import unique
->>>>>>> c1b49c6a
 from math import e
 import os
 import re
@@ -24,13 +20,9 @@
 from fastapi import FastAPI
 from fastapi.middleware.wsgi import WSGIMiddleware
 from fastapi.middleware.cors import CORSMiddleware
-<<<<<<< HEAD
-# from subprocess import CalledProcessError
 from concurrent.futures import ThreadPoolExecutor, as_completed
-=======
 from subprocess import CalledProcessError
 import shutil
->>>>>>> c1b49c6a
 
 import csv
 import json
@@ -71,7 +63,6 @@
     else:
         return jsonify({'message': 'Directory not found'}), 404
     
-<<<<<<< HEAD
 def build_nested_structure_sync(path, current_depth=0, max_depth=2):
     if current_depth >= max_depth:
         return {}
@@ -103,35 +94,6 @@
     base_dir = Path(data_root_dir) / 'Raw'
     combined_structure = await process_directories_in_parallel(base_dir, max_depth=7)
     return jsonify(combined_structure), 200
-
-# @file_app.route('/list_dirs_nested', methods=['GET'])
-# def list_dirs_nested():
-#     global data_root_dir
-#     base_dir = Path(data_root_dir) / 'Raw'
-=======
-@file_app.route('/list_dirs_nested/<path:dir_path>', methods=['GET'])
-def list_dirs_nested(dir_path):
-    global data_root_dir
-    base_dir = Path(data_root_dir) / dir_path
-
-    def build_nested_structure(path):
-        structure = {}
-        with os.scandir(path) as it:
-            for entry in it:
-                if entry.is_dir(follow_symlinks=False):
-                    structure[entry.name] = build_nested_structure(entry.path)
-        return structure
->>>>>>> c1b49c6a
-
-#     def build_nested_structure(path):
-#         structure = {}
-#         for child in path.iterdir():
-#             if child.is_dir():
-#                 structure[child.name] = build_nested_structure(child)
-#         return structure
-
-#     nested_structure = build_nested_structure(base_dir)
-#     return jsonify(nested_structure), 200
 
 # endpoint to list files
 @file_app.route('/list_files/<path:dir_path>', methods=['GET'])
