--- conflicted
+++ resolved
@@ -406,11 +406,7 @@
     titiler_process = subprocess.Popen(titiler_command, shell=True)
 
     # Start the Flask server
-<<<<<<< HEAD
-    uvicorn.run(app, host="0.0.0.0", port=args.port)
-=======
     uvicorn.run(app, host="127.0.0.1", port=args.port)
->>>>>>> 1f51a363
 
     # Terminate the Titiler server when the Flask server is shut down
     titiler_process.terminate()