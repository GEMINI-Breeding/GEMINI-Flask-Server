from concurrent.futures import thread
import os
import subprocess
import threading
import uvicorn
import time

from flask import Flask, send_from_directory, jsonify, request
from fastapi import FastAPI
from fastapi.middleware.wsgi import WSGIMiddleware
from fastapi.middleware.cors import CORSMiddleware

import csv
import json
from PIL import Image
from pyproj import Geod
import pandas as pd
import geopandas as gpd

import argparse
from scripts.drone_trait_extraction.drone_gis import process_tiff, find_drone_tiffs
from scripts.orthomosaic_generation import run_odm

# Define the Flask application for serving files
file_app = Flask(__name__)
latest_data = {'epoch': 0, 'map': 0}
training_stopped_event = threading.Event()

#### FILE SERVING ENDPOINTS ####
# endpoint to serve files
@file_app.route('/files/<path:filename>')
def serve_files(filename):
    global data_root_dir
    return send_from_directory(data_root_dir, filename)

# endpoint to list directories
@file_app.route('/list_dirs/<path:dir_path>', methods=['GET'])
def list_dirs(dir_path):
    global data_root_dir
    dir_path = os.path.join(data_root_dir, dir_path)  # join with base directory path
    if os.path.exists(dir_path):
        dirs = next(os.walk(dir_path))[1]
        return jsonify(dirs), 200
    else:
        return jsonify({'message': 'Directory not found'}), 404

# endpoint to list files
@file_app.route('/list_files/<path:dir_path>', methods=['GET'])
def list_files(dir_path):
    global data_root_dir
    dir_path = os.path.join(data_root_dir, dir_path)
    if os.path.exists(dir_path):
        files = os.listdir(dir_path)
        files = [x for x in files if not x.startswith('.')]
        files = [x for x in files if not os.path.isdir(os.path.join(dir_path, x))]
        files.sort()
        return jsonify(files), 200
    else:
        return jsonify({'message': 'Directory not found'}), 404

#### SCRIPT SERVING ENDPOINTS ####
# endpoint to run script
@file_app.route('/run_script', methods=['POST'])
def run_script():
    data = request.json
    script_path = data.get('script_path')

    def run_in_thread(script_path):
        subprocess.call(script_path, shell=True)

    thread = threading.Thread(target=run_in_thread, args=(script_path,))
    thread.start()

    return jsonify({'message': 'Script started'}), 200

#### IMAGE PROCESSING ENDPOINTS ####
# Function to calculate the distance between two coordinates using pyproj
def calculate_distance(lat1, lon1, lat2, lon2):
    geod = Geod(ellps='WGS84')
    _, _, distance = geod.inv(lon1, lat1, lon2, lat2)
    return distance

@file_app.route('/process_images', methods=['POST'])
def process_images():
    global data_root_dir
    # receive the parameters
    location = request.json['location']
    population = request.json['population']
    date = request.json['date']
    radius_meters = request.json['radius_meters']

    prefix = data_root_dir+'/Raw'
    image_folder = os.path.join(prefix, location, population, date, 'Drone', 'Images')

    print("Loading predefined locations from CSV file...")

    # Define the path to the predefined locations CSV file
    predefined_locations_csv = os.path.join(prefix, location, population, 'gcp_locations.csv')

    # Load predefined locations from CSV
    if not os.path.isfile(predefined_locations_csv):
        raise Exception("Invalid selections: no gcp_locations.csv file found.")

    df = pd.read_csv(predefined_locations_csv)
    labels = df['Label'].tolist()
    latitudes = df['Lat_dec'].tolist()
    longitudes = df['Lon_dec'].tolist()
    predefined_locations = []
    for i in range(len(labels)):
        predefined_locations.append({
            'label': labels[i],
            'latitude': latitudes[i],
            'longitude': longitudes[i]
        })

    # Select the image folder
    if not os.path.isdir(image_folder):
        raise Exception("Invalid selections: no image folder.")

    selected_images = []

    # Process each image in the folder
    files = os.listdir(image_folder)
    files.sort()

    if len(files) == 0:
        raise Exception("Invalid selections: no files found in folder.")

    for filename in files:
        if filename.lower().endswith((".jpg", ".jpeg", ".png")):
            # print("Processing image: " + filename)
            image_path = os.path.join(image_folder, filename)

            # Extract GPS coordinates from EXIF data
            image = Image.open(image_path)

            # Get image dimensions
            width, height = image.size

            exif_data = image._getexif()
            if exif_data is not None and 34853 in exif_data:
                gps_info = exif_data[34853]
                latitude = gps_info[2][0] + gps_info[2][1] / 60 + gps_info[2][2] / 3600
                longitude = gps_info[4][0] + gps_info[4][1] / 60 + gps_info[4][2] / 3600
                latitude = float(latitude)
                longitude = float(longitude) * -1

                # Check if the image is within the predefined locations
                closest_dist = float('inf')
                closest_location = None
                for location in predefined_locations:
                    dist = calculate_distance(latitude, longitude, location['latitude'], location['longitude'])
                    if dist <= radius_meters and dist < closest_dist:
                        closest_dist = dist
                        closest_location = location

                if closest_location is not None:

                    # Remove the first part of the image path
                    image_path = image_path.replace(data_root_dir, '')

                    selected_images.append({
                        'image_path': image_path,
                        'gcp_lat': closest_location['latitude'],
                        'gcp_lon': closest_location['longitude'],
                        'gcp_label': closest_location['label'],
                        'naturalWidth': width,
                        'naturalHeight': height
                    })

    # Return the selected images and their corresponding GPS coordinates
    return jsonify({'selected_images': selected_images,
                    'num_total': len(files)}), 200


@file_app.route('/process_drone_tiff/<path:dir_path>')
def process_drone_tiff(dir_path):
    # Check if already in processing
    global now_drone_processing
    if now_drone_processing:
        return jsonify({'message': 'Already in processing'}), 400
    
    now_drone_processing = True
    print(f"Processing drone tiff...{dir_path}")
    # Define the path to the image folder
    image_folder = os.path.join(data_root_dir, "Processed", dir_path,"Drone")
    
    try: 
        rgb_tif_file, dem_tif_file, thermal_tif_file = find_drone_tiffs(image_folder)
        geojson_path = os.path.join(data_root_dir, "Processed", dir_path,"../Plot-Attributes-WGS84.geojson")
        date = dir_path.split("/")[-1]
        sensor = "Drone"
        output_geojson = os.path.join(data_root_dir, "Processed", dir_path,"Results",f"{date}-{sensor}-Traits-WGS84.geojson")
        process_tiff(tiff_files_rgb=os.path.join(image_folder,rgb_tif_file),
                     tiff_files_dem=os.path.join(image_folder,dem_tif_file),
                     tiff_files_thermal=os.path.join(image_folder,thermal_tif_file),
                     plot_geojson=geojson_path,
                     output_geojson=output_geojson,
                     debug=False)


    except Exception as e:
        now_drone_processing = False
        return jsonify({'message': str(e)}), 400



    now_drone_processing = False

    return jsonify({'message': 'Processing Finished'}), 200



@file_app.route('/save_array', methods=['POST'])
def save_array():
    data = request.json
    if 'array' not in data:
        return jsonify({"message": "Missing array in data"}), 400

    # Extracting the directory path based on the first element in the array 
    base_image_path = data['array'][0]['image_path']
    processed_path = base_image_path.replace('/Raw/', 'Processed/').split('/Drone')[0] + '/Drone'
    save_directory = os.path.join(data_root_dir+'/', processed_path)
    print(save_directory, flush=True)

    # Creating the directory if it doesn't exist
    os.makedirs(save_directory, exist_ok=True)

    filename = os.path.join(save_directory, "gcp_list.txt")

    # Load existing data from file
    existing_data = {}
    if os.path.exists(filename):
        with open(filename, 'r') as f:
            lines = f.readlines()
            for line in lines[1:]:
                parts = line.strip().split()
                # Use image name as a key for easy lookup
                image_name = parts[5]
                existing_data[image_name] = {
                    'gcp_lon': parts[0],
                    'gcp_lat': parts[1],
                    'pointX': parts[3],
                    'pointY': parts[4],
                    'image_path': os.path.join(processed_path, image_name),
                    'gcp_label': parts[6],
                    'naturalWidth': parts[7],
                    'naturalHeight': parts[8]
                }

    # Merge new data with existing data
    for item in data['array']:
        if 'pointX' in item and 'pointY' in item:
            print(item, flush=True)
            image_name = item['image_path'].split("/")[-1]
            existing_data[image_name] = {
                'gcp_lon': item['gcp_lon'],
                'gcp_lat': item['gcp_lat'],
                'pointX': item['pointX'],
                'pointY': item['pointY'],
                'image_path': os.path.join(processed_path, image_name),
                'gcp_label': item['gcp_label'],
                'naturalWidth': item['naturalWidth'],
                'naturalHeight': item['naturalHeight']
            }

    # Write merged data to file
    with open(filename, "w") as f:
        f.write('EPSG:4326\n')
        for image_name, item in existing_data.items():
            formatted_data = f"{item['gcp_lon']} {item['gcp_lat']} 0 {item['pointX']} {item['pointY']} {image_name} {item['gcp_label']} {item['naturalWidth']} {item['naturalHeight']} \n"
            f.write(formatted_data)

    return jsonify({"message": f"Array saved successfully in {filename}!"}), 200

@file_app.route('/initialize_file', methods=['POST'])
def initialize_file():
    data = request.json
    if 'basePath' not in data:
        return jsonify({"message": "Missing basePath in data"}), 400

    processed_path = data['basePath'].replace('/Raw/', 'Processed/').split('/Drone')[0] + '/Drone'
    save_directory = os.path.join(data_root_dir+'/', processed_path)

    # Creating the directory if it doesn't exist
    os.makedirs(save_directory, exist_ok=True)

    filename = os.path.join(save_directory, "gcp_list.txt")

    existing_data = []
    if os.path.exists(filename):
        # Read the existing data
        with open(filename, 'r') as f:
            lines = f.readlines()
            for line in lines[1:]:
                parts = line.strip().split()
                existing_data.append({
                    'gcp_lon': parts[0],
                    'gcp_lat': parts[1],
                    'pointX': parts[3],
                    'pointY': parts[4],
                    'image_path': os.path.join(processed_path, parts[5])  # Assuming this path is correct, adjust if needed
                })
    else:
        # Create the file if it doesn't exist
        with open(filename, 'w') as f:
            f.write("EPSG:4326\n")
            pass

    return jsonify({"existing_data": existing_data,
                    "file_path": save_directory}), 200

@file_app.route('/query_traits', methods=['POST'])
def query_traits():
    # receive the parameters
    location = request.json['location']
    population = request.json['population']
    date = request.json['date']
    sensor = request.json['sensor']

    prefix = data_root_dir+'/Processed'
    traitpth = os.path.join(prefix, location, population, date, 'Results', 
                          '-'.join([date, sensor, 'Traits-WGS84.geojson']))

    if not os.path.isfile(traitpth):
        return jsonify({'message': []}), 404
    else:
        gdf = gpd.read_file(traitpth)
        traits = list(gdf.columns)
        extraneous_columns = ['Tier','Bed','Plot','Label','Group','geometry']
        traits = [x for x in traits if x not in extraneous_columns]
        print(traits, flush=True)
        return jsonify(traits), 200
    
@file_app.route('/save_csv', methods=['POST'])
def save_csv():
    data = request.json
    selected_location_gcp = data.get('selectedLocationGcp')
    selected_population_gcp = data.get('selectedPopulationGcp')
    csv_data = data.get('csvData')
    filename = data.get('filename')

    # Construct file path based on GCP variables
    prefix = data_root_dir+'/Processed'
    file_path = os.path.join(prefix, selected_location_gcp, selected_population_gcp, filename)

    # Save CSV data to file
    pd.DataFrame(csv_data).to_csv(file_path, index=False)

    return jsonify({"status": "success", "message": "CSV data saved successfully"}), 200
    
@file_app.route('/save_geojson', methods=['POST'])
def save_geojson():
    data = request.json
    selected_location_gcp = data.get('selectedLocationGcp')
    selected_population_gcp = data.get('selectedPopulationGcp')
    geojson_data = data.get('geojsonData')
    filename = data.get('filename')

    # Load GeoJSON data into a GeoDataFrame
    gdf = gpd.GeoDataFrame.from_features(geojson_data)

    # Construct file path based on GCP variables
    prefix = data_root_dir+'/Processed'
    file_path = os.path.join(prefix, selected_location_gcp, selected_population_gcp, filename)

    # Save GeoDataFrame to file
    gdf.to_file(file_path, driver='GeoJSON')

    return jsonify({"status": "success", "message": "GeoJSON data saved successfully"})

@file_app.route('/load_geojson', methods=['GET'])
def load_geojson():
    selected_location_gcp = request.args.get('selectedLocationGcp')
    selected_population_gcp = request.args.get('selectedPopulationGcp')
    filename = request.args.get('filename')

    # Construct file path
    prefix = data_root_dir+'/Processed'
    file_path = os.path.join(prefix, selected_location_gcp, selected_population_gcp, filename)

    # Load GeoJSON data from file
    if os.path.exists(file_path):
        with open(file_path, 'r') as file:
            geojson_data = json.load(file)
        return jsonify(geojson_data)
    else:
        return jsonify({"status": "error", "message": "File not found"})

<<<<<<< HEAD
@file_app.route('/run_odm', methods=['POST'])
def run_odm_endpoint():
    data = request.json
    location = data.get('location')
    population = data.get('population')
    date = data.get('date')
    sensor = data.get('sensor')
    temp_dir = data.get('temp_dir')
    reconstruction_quality = data.get('reconstruction_quality')
    custom_options = data.get('custom_options')

    if not temp_dir:
        temp_dir = '/home/GEMINI/temp/project'
    if not reconstruction_quality:
        reconstruction_quality = 'Low'

    # Run ODM
    args = argparse.Namespace()
    args.data_root_dir = data_root_dir
    args.location = location
    args.population = population
    args.date = date
    args.sensor = sensor
    args.temp_dir = temp_dir
    args.reconstruction_quality = reconstruction_quality
    args.custom_options = custom_options
    
    # Run ODM in a separate thread
    thread = threading.Thread(target=run_odm, args=(args,))
    thread.start()

    return jsonify({"status": "success", "message": "ODM processing started successfully"})
=======
### ROVER MODEL TRAINING ###
def get_labels(labels_path):
    unique_labels = set()

    # Iterate over the files in the directory
    for filename in os.listdir(labels_path):
        if filename.endswith(".txt"):
            file_path = os.path.join(labels_path, filename)
            with open(file_path, 'r') as file:
                for line in file:
                    label = line.split()[0]  # Extracting the label
                    unique_labels.add(label)

    sorted_unique_labels = sorted(unique_labels, key=lambda x: int(x))
    return list(sorted_unique_labels)

def scan_for_new_folders(save_path):
    global latest_data, training_stopped_event, new_folder
    known_folders = {os.path.join(save_path, f) for f in os.listdir(save_path) if os.path.isdir(os.path.join(save_path, f))}

    while not training_stopped_event.is_set():  # Continue while training is ongoing
        # Check for new folders
        for folder_name in os.listdir(save_path):
            folder_path = os.path.join(save_path, folder_name)
            if os.path.isdir(folder_path) and folder_path not in known_folders:
                known_folders.add(folder_path)  # Add new folder to the set
                new_folder = folder_path  # Update global variable
                results_file = os.path.join(folder_path, 'results.csv')

                # Continuously check results.csv for updates
                while not os.path.isfile(results_file):
                    time.sleep(5)  # Check every 5 seconds

                # Periodically read results.csv for updates
                while os.path.isfile(results_file):
                    try:
                        df = pd.read_csv(results_file, delimiter=',\s+', engine='python')
                        latest_data['epoch'] = int(df['epoch'].iloc[-1])  # Update latest epoch
                        latest_data['map'] = df['metrics/mAP50(B)'].iloc[-1]  # Update latest mAP
                    except Exception as e:
                        print(f"Error reading {results_file}: {e}")
                    time.sleep(5)  # Update every 30 seconds

        time.sleep(5)  # Check for new folders every 10 seconds
        
@file_app.route('/get_training_progress', methods=['GET'])
def get_training_progress():
    return jsonify(latest_data)

@file_app.route('/train_model', methods=['POST'])
def train_model():
    global data_root_dir, latest_data, training_stopped_event
    
    # receive the parameters
    epochs = int(request.json['epochs'])
    # epochs = 1 # testing
    batch_size = int(request.json['batchSize'])
    image_size = int(request.json['imageSize'])
    location = request.json['location']
    population = request.json['population']
    date = request.json['date']
    trait = request.json['trait']
    # sensor = request.json['sensor']
    sensor = 'Rover' # testing
    
    # extract labels
    labels_path = data_root_dir+'/Processed/'+location+'/'+population+'/'+date+'/'+sensor+'/Annotations/labels/train'
    labels = get_labels(labels_path)
    labels_arg = " ".join(labels)
    
    # other training args
    container_dir = '/app/mnt'
    pretrained = "/app/train/yolov8n.pt"
    save_train_model = container_dir+'/Processed/'+location+'/'+population+'/models/custom'
    scan_save = data_root_dir+'/Processed/'+location+'/'+population+'/models/custom'+f'/{trait}-det'
    latest_data['epoch'] = 0
    latest_data['map'] = 0
    training_stopped_event.clear()
    threading.Thread(target=scan_for_new_folders, args=(scan_save,), daemon=True).start()
    images = container_dir+'/Processed/'+location+'/'+population+'/'+date+'/'+sensor+'/Annotations'
    
    # run training
    cmd = (f"docker exec train "
           f"python /app/train/train.py "
           f"--pretrained {pretrained} --images {images} --save {save_train_model} --sensor {sensor} "
           f"--date {date} --trait {trait} --image-size {image_size} --epochs {epochs} "
           f"--batch-size {batch_size} --labels {labels_arg}")
    
    try:
        process = subprocess.run(cmd, shell=True, check=True, stdout=subprocess.PIPE, stderr=subprocess.PIPE)
        output = process.stdout.decode('utf-8')
        return jsonify({"message": "Training started", "output": output}), 202
    except subprocess.CalledProcessError as e:
        error_output = e.stderr.decode('utf-8')
        return jsonify({"error": error_output}), 500
    
@file_app.route('/stop_training', methods=['POST'])
def stop_training():
    global training_stopped_event, new_folder
    container_name = 'train'
    try:
        print('Training stopped by user.')
        kill_cmd = f"docker exec {container_name} pkill -9 -f python"
        subprocess.run(kill_cmd, shell=True)
        print(f"Sent SIGKILL to Python process in {container_name} container.")
        training_stopped_event.set()
        subprocess.run(f"rm -rf {new_folder}", check=True, shell=True)
        return jsonify({"message": "Python process in container successfully stopped"}), 200
    except subprocess.CalledProcessError as e:
        return jsonify({"error": e.stderr.decode("utf-8")}), 500

>>>>>>> 0e2f50fe

# FastAPI app
app = FastAPI()

# Add CORS middleware
app.add_middleware(
    CORSMiddleware,
    allow_origins=["*"],
    allow_credentials=True,
    allow_methods=["*"],
    allow_headers=["*"],
)

# Add Flask app to FastAPI
app.mount("/flask_app", WSGIMiddleware(file_app))

# Add Titiler to FastAPI
# app.mount("/cog", app=titiler_app, name='titiler')

if __name__ == "__main__":

    # Add arguments to the command line
    parser = argparse.ArgumentParser()
    parser.add_argument('--data_root_dir', type=str, default='/home/GEMINI/GEMINI-Data',required=False)
    parser.add_argument('--port', type=int, default=5000,required=False) # Default port is 5000
    args = parser.parse_args()

    # Print the arguments to the console
    print(f"data_root_dir: {args.data_root_dir}")
    print(f"port: {args.port}")

    # Update global data_root_dir from the argument
    global data_root_dir
    data_root_dir = args.data_root_dir

    global now_drone_processing
    now_drone_processing = False

    # Start the Titiler server using the subprocess module
    titiler_command = "uvicorn titiler.application.main:app --reload --port 8090"
    titiler_process = subprocess.Popen(titiler_command, shell=True)

    # Start the Flask server
    uvicorn.run(app, host="127.0.0.1", port=args.port)

    # Terminate the Titiler server when the Flask server is shut down
    titiler_process.terminate()<|MERGE_RESOLUTION|>--- conflicted
+++ resolved
@@ -387,7 +387,7 @@
     else:
         return jsonify({"status": "error", "message": "File not found"})
 
-<<<<<<< HEAD
+
 @file_app.route('/run_odm', methods=['POST'])
 def run_odm_endpoint():
     data = request.json
@@ -420,7 +420,7 @@
     thread.start()
 
     return jsonify({"status": "success", "message": "ODM processing started successfully"})
-=======
+
 ### ROVER MODEL TRAINING ###
 def get_labels(labels_path):
     unique_labels = set()
@@ -532,8 +532,6 @@
     except subprocess.CalledProcessError as e:
         return jsonify({"error": e.stderr.decode("utf-8")}), 500
 
->>>>>>> 0e2f50fe
-
 # FastAPI app
 app = FastAPI()
 
