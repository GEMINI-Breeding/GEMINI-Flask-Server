from concurrent.futures import thread
from math import e
import os
import re
import subprocess
import threading
import uvicorn
<<<<<<< HEAD
=======
import signal
import flask
>>>>>>> 6a9acd3f
import time

from flask import Flask, send_from_directory, jsonify, request
from fastapi import FastAPI
from fastapi.middleware.wsgi import WSGIMiddleware
from fastapi.middleware.cors import CORSMiddleware
from subprocess import CalledProcessError

import csv
import json
import traceback
from PIL import Image
from pyproj import Geod
import pandas as pd
import geopandas as gpd
from pathlib import Path

from werkzeug.utils import secure_filename
from pathlib import Path

import argparse
from scripts.drone_trait_extraction.drone_gis import process_tiff, find_drone_tiffs
from scripts.orthomosaic_generation import run_odm

# Define the Flask application for serving files
file_app = Flask(__name__)
latest_data = {'epoch': 0, 'map': 0}
training_stopped_event = threading.Event()

#### FILE SERVING ENDPOINTS ####
# endpoint to serve files
@file_app.route('/files/<path:filename>')
def serve_files(filename):
    global data_root_dir
    return send_from_directory(data_root_dir, filename)

# endpoint to list directories
@file_app.route('/list_dirs/<path:dir_path>', methods=['GET'])
def list_dirs(dir_path):
    global data_root_dir
    dir_path = os.path.join(data_root_dir, dir_path)  # join with base directory path
    if os.path.exists(dir_path):
        dirs = next(os.walk(dir_path))[1]
        return jsonify(dirs), 200
    else:
        return jsonify({'message': 'Directory not found'}), 404
    
@file_app.route('/list_dirs_nested', methods=['GET'])
def list_dirs_nested():
    global data_root_dir
    base_dir = Path(data_root_dir) / 'Raw'

    def build_nested_structure(path):
        structure = {}
        for child in path.iterdir():
            if child.is_dir():
                structure[child.name] = build_nested_structure(child)
        return structure

    nested_structure = build_nested_structure(base_dir)
    return jsonify(nested_structure), 200

# endpoint to list files
@file_app.route('/list_files/<path:dir_path>', methods=['GET'])
def list_files(dir_path):
    global data_root_dir
    dir_path = os.path.join(data_root_dir, dir_path)
    if os.path.exists(dir_path):
        files = os.listdir(dir_path)
        files = [x for x in files if not x.startswith('.')]
        files = [x for x in files if not os.path.isdir(os.path.join(dir_path, x))]
        files.sort()
        return jsonify(files), 200
    else:
        return jsonify({'message': 'Directory not found'}), 404
    
@file_app.route('/upload', methods=['POST'])
def upload_files():
    dir_path = request.form.get('dirPath')
    upload_new_files_only = request.form.get('uploadNewFilesOnly') == 'true'
    full_dir_path = os.path.join(UPLOAD_BASE_DIR, dir_path)
    os.makedirs(full_dir_path, exist_ok=True)

    for file in request.files.getlist("files"):
        filename = secure_filename(file.filename)
        file_path = os.path.join(full_dir_path, filename)

        if upload_new_files_only and os.path.isfile(file_path):
            print(f"Skipping {filename} because it already exists in {dir_path}")
            continue  # Skip existing file

        file.save(file_path)

    return jsonify({'message': 'Files uploaded successfully'}), 200

@file_app.route('/check_files', methods=['POST'])
def check_files():
    data = request.json
    fileList = data['fileList']
    dirPath = data['dirPath']
    full_dir_path = os.path.join(UPLOAD_BASE_DIR, dirPath)

    existing_files = set(os.listdir(full_dir_path)) if os.path.exists(full_dir_path) else set()
    new_files = [file for file in fileList if file not in existing_files]

    print(f"Uploading {str(len(new_files))} out of {str(len(fileList))} files to {dirPath}")

    return jsonify(new_files), 200


#### SCRIPT SERVING ENDPOINTS ####
# endpoint to run script
@file_app.route('/run_script', methods=['POST'])
def run_script():
    data = request.json
    script_path = data.get('script_path')

    def run_in_thread(script_path):
        subprocess.call(script_path, shell=True)

    thread = threading.Thread(target=run_in_thread, args=(script_path,))
    thread.start()

    return jsonify({'message': 'Script started'}), 200

#### IMAGE PROCESSING ENDPOINTS ####
# Function to calculate the distance between two coordinates using pyproj
def calculate_distance(lat1, lon1, lat2, lon2):
    geod = Geod(ellps='WGS84')
    _, _, distance = geod.inv(lon1, lat1, lon2, lat2)
    return distance

@file_app.route('/process_images', methods=['POST'])
def process_images():
    global data_root_dir
    # receive the parameters
    location = request.json['location']
    population = request.json['population']
    date = request.json['date']
    radius_meters = request.json['radius_meters']
    year = request.json['year']
    experiment = request.json['experiment']
    sensor = request.json['sensor']

    prefix = data_root_dir+'/Raw'
    image_folder = os.path.join(prefix, year, experiment, location, population, date, 'Drone', sensor, 'Images')

    print("Loading predefined locations from CSV file...")

    # Define the path to the predefined locations CSV file
    predefined_locations_csv = os.path.join(prefix, year, experiment, location, population, 'gcp_locations.csv')

    # Load predefined locations from CSV
    if not os.path.isfile(predefined_locations_csv):
        raise Exception("Invalid selections: no gcp_locations.csv file found.")

    df = pd.read_csv(predefined_locations_csv)
    labels = df['Label'].tolist()
    latitudes = df['Lat_dec'].tolist()
    longitudes = df['Lon_dec'].tolist()
    predefined_locations = []
    for i in range(len(labels)):
        predefined_locations.append({
            'label': labels[i],
            'latitude': latitudes[i],
            'longitude': longitudes[i]
        })

    # Select the image folder
    if not os.path.isdir(image_folder):
        raise Exception("Invalid selections: no image folder.")

    selected_images = []

    # Process each image in the folder
    files = os.listdir(image_folder)
    files.sort()

    if len(files) == 0:
        raise Exception("Invalid selections: no files found in folder.")

    for filename in files:
        if filename.lower().endswith((".jpg", ".jpeg", ".png")):
            # print("Processing image: " + filename)
            image_path = os.path.join(image_folder, filename)

            # Extract GPS coordinates from EXIF data
            image = Image.open(image_path)

            # Get image dimensions
            width, height = image.size

            exif_data = image._getexif()
            if exif_data is not None and 34853 in exif_data:
                gps_info = exif_data[34853]
                latitude = gps_info[2][0] + gps_info[2][1] / 60 + gps_info[2][2] / 3600
                longitude = gps_info[4][0] + gps_info[4][1] / 60 + gps_info[4][2] / 3600
                latitude = float(latitude)
                longitude = float(longitude) * -1

                # Check if the image is within the predefined locations
                closest_dist = float('inf')
                closest_location = None
                for location in predefined_locations:
                    dist = calculate_distance(latitude, longitude, location['latitude'], location['longitude'])
                    if dist <= radius_meters and dist < closest_dist:
                        closest_dist = dist
                        closest_location = location

                if closest_location is not None:

                    # Remove the first part of the image path
                    image_path = image_path.replace(data_root_dir, '')

                    selected_images.append({
                        'image_path': image_path,
                        'gcp_lat': closest_location['latitude'],
                        'gcp_lon': closest_location['longitude'],
                        'gcp_label': closest_location['label'],
                        'naturalWidth': width,
                        'naturalHeight': height
                    })

    # Return the selected images and their corresponding GPS coordinates
    return jsonify({'selected_images': selected_images,
                    'num_total': len(files)}), 200


@file_app.route('/process_drone_tiff', methods=['POST'])
def process_drone_tiff(dir_path):
    # receive the parameters
    location = request.json['location']
    population = request.json['population']
    date = request.json['date']
    year = request.json['year']
    experimnent = request.json['experiment']

    prefix = data_root_dir+'/Processed'
    image_folder = os.path.join(prefix, year, experimnent, location, population, date, 'Drone')
    dir_path = os.path.join(prefix, year, experimnent, location, population, date)

    # Check if already in processing
    global now_drone_processing
    if now_drone_processing:
        return jsonify({'message': 'Already in processing'}), 400
    
    now_drone_processing = True
    
    try: 
        rgb_tif_file, dem_tif_file, thermal_tif_file = find_drone_tiffs(image_folder)
        geojson_path = os.path.join(dir_path,'Plot-Attributes-WGS84.geojson')
        date = dir_path.split("/")[-1]
        sensor = "Drone"
        output_geojson = os.path.join(os.path.dirname(image_folder),"Results",f"{date}-{sensor}-Traits-WGS84.geojson")
        process_tiff(tiff_files_rgb=os.path.join(image_folder,rgb_tif_file),
                     tiff_files_dem=os.path.join(image_folder,dem_tif_file),
                     tiff_files_thermal=os.path.join(image_folder,thermal_tif_file),
                     plot_geojson=geojson_path,
                     output_geojson=output_geojson,
                     debug=False)


    except Exception as e:
        now_drone_processing = False
        return jsonify({'message': str(e)}), 400



    now_drone_processing = False

    return jsonify({'message': 'Processing Finished'}), 200



@file_app.route('/save_array', methods=['POST'])
def save_array():
    data = request.json
    if 'array' not in data:
        return jsonify({"message": "Missing array in data"}), 400

    # Extracting the directory path based on the first element in the array 
    base_image_path = data['array'][0]['image_path']
    processed_path = base_image_path.replace('/Raw/', 'Processed/').split('/Drone')[0] + '/Drone'
    save_directory = os.path.join(data_root_dir+'/', processed_path)
    print(save_directory, flush=True)

    # Creating the directory if it doesn't exist
    os.makedirs(save_directory, exist_ok=True)

    filename = os.path.join(save_directory, "gcp_list.txt")

    # Load existing data from file
    existing_data = {}
    if os.path.exists(filename):
        with open(filename, 'r') as f:
            lines = f.readlines()
            for line in lines[1:]:
                parts = line.strip().split()
                # Use image name as a key for easy lookup
                image_name = parts[5]
                existing_data[image_name] = {
                    'gcp_lon': parts[0],
                    'gcp_lat': parts[1],
                    'pointX': parts[3],
                    'pointY': parts[4],
                    'image_path': os.path.join(processed_path, image_name),
                    'gcp_label': parts[6],
                    'naturalWidth': parts[7],
                    'naturalHeight': parts[8]
                }

    # Merge new data with existing data
    for item in data['array']:
        if 'pointX' in item and 'pointY' in item:
            print(item, flush=True)
            image_name = item['image_path'].split("/")[-1]
            existing_data[image_name] = {
                'gcp_lon': item['gcp_lon'],
                'gcp_lat': item['gcp_lat'],
                'pointX': item['pointX'],
                'pointY': item['pointY'],
                'image_path': os.path.join(processed_path, image_name),
                'gcp_label': item['gcp_label'],
                'naturalWidth': item['naturalWidth'],
                'naturalHeight': item['naturalHeight']
            }

    # Write merged data to file
    with open(filename, "w") as f:
        f.write('EPSG:4326\n')
        for image_name, item in existing_data.items():
            formatted_data = f"{item['gcp_lon']} {item['gcp_lat']} 0 {item['pointX']} {item['pointY']} {image_name} {item['gcp_label']} {item['naturalWidth']} {item['naturalHeight']} \n"
            f.write(formatted_data)

    return jsonify({"message": f"Array saved successfully in {filename}!"}), 200

@file_app.route('/initialize_file', methods=['POST'])
def initialize_file():
    data = request.json
    if 'basePath' not in data:
        return jsonify({"message": "Missing basePath in data"}), 400

    processed_path = data['basePath'].replace('/Raw/', 'Processed/').split('/Drone')[0] + '/Drone'
    save_directory = os.path.join(data_root_dir+'/', processed_path)

    # Creating the directory if it doesn't exist
    os.makedirs(save_directory, exist_ok=True)

    filename = os.path.join(save_directory, "gcp_list.txt")

    existing_data = []
    if os.path.exists(filename):
        # Read the existing data
        with open(filename, 'r') as f:
            lines = f.readlines()
            for line in lines[1:]:
                parts = line.strip().split()
                existing_data.append({
                    'gcp_lon': parts[0],
                    'gcp_lat': parts[1],
                    'pointX': parts[3],
                    'pointY': parts[4],
                    'image_path': os.path.join(processed_path, parts[5])
                })
    else:
        # Create the file if it doesn't exist
        with open(filename, 'w') as f:
            f.write("EPSG:4326\n")
            pass

    return jsonify({"existing_data": existing_data,
                    "file_path": save_directory}), 200

@file_app.route('/query_traits', methods=['POST'])
def query_traits():
    # receive the parameters
    location = request.json['location']
    population = request.json['population']
    date = request.json['date']
    sensor = request.json['sensor']
    year = request.json['year']
    experiment = request.json['experiment']

    prefix = data_root_dir+'/Processed'
    traitpth = os.path.join(prefix, year, experiment, location, population, date, 'Results', 
                          '-'.join([date, sensor, 'Traits-WGS84.geojson']))

    if not os.path.isfile(traitpth):
        return jsonify({'message': []}), 404
    else:
        gdf = gpd.read_file(traitpth)
        traits = list(gdf.columns)
        extraneous_columns = ['Tier','Bed','Plot','Label','Group','geometry']
        traits = [x for x in traits if x not in extraneous_columns]
        print(traits, flush=True)
        return jsonify(traits), 200
    
@file_app.route('/save_csv', methods=['POST'])
def save_csv():
    data = request.json
    selected_location_gcp = data.get('selectedLocationGcp')
    selected_population_gcp = data.get('selectedPopulationGcp')
    selected_year_gcp = data.get('selectedYearGcp')
    selected_experiment_gcp = data.get('selectedExperimentGcp')
    csv_data = data.get('csvData')
    filename = data.get('filename')

    # Construct file path based on GCP variables
    prefix = data_root_dir+'/Processed'
    file_path = os.path.join(prefix, selected_year_gcp, selected_experiment_gcp, selected_location_gcp, 
                             selected_population_gcp, filename)

    # Save CSV data to file
    pd.DataFrame(csv_data).to_csv(file_path, index=False)

    return jsonify({"status": "success", "message": "CSV data saved successfully"}), 200
    
@file_app.route('/save_geojson', methods=['POST'])
def save_geojson():
    data = request.json
    selected_location_gcp = data.get('selectedLocationGcp')
    selected_population_gcp = data.get('selectedPopulationGcp')
    selected_year_gcp = data.get('selectedYearGcp')
    selected_experiment_gcp = data.get('selectedExperimentGcp')
    geojson_data = data.get('geojsonData')
    filename = data.get('filename')

    # Load GeoJSON data into a GeoDataFrame
    gdf = gpd.GeoDataFrame.from_features(geojson_data)

    # Construct file path based on GCP variables
    prefix = data_root_dir+'/Intermediate'
    file_path = os.path.join(prefix, selected_year_gcp, selected_experiment_gcp, selected_location_gcp, 
                             selected_population_gcp, filename)
    
    if not os.path.exists(os.path.dirname(file_path)):
        os.makedirs(os.path.dirname(file_path), exist_ok=True)

    # Save GeoDataFrame to file
    gdf.to_file(file_path, driver='GeoJSON')

    return jsonify({"status": "success", "message": "GeoJSON data saved successfully"})

@file_app.route('/load_geojson', methods=['POST'])
def load_geojson():
    data = request.json
    selected_location_gcp = data.get('selectedLocationGcp')
    selected_population_gcp = data.get('selectedPopulationGcp')
    selected_year_gcp = data.get('selectedYearGcp')
    selected_experiment_gcp = data.get('selectedExperimentGcp')
    filename = data.get('filename')

    print(data, flush=True)

    # Construct file path
    prefix = data_root_dir+'/Intermediate'
    file_path = os.path.join(prefix, selected_year_gcp, selected_experiment_gcp, selected_location_gcp, 
                             selected_population_gcp, filename)

    # Load GeoJSON data from file
    if os.path.exists(file_path):
        with open(file_path, 'r') as file:
            geojson_data = json.load(file)
        return jsonify(geojson_data)
    else:
        return jsonify({"status": "error", "message": "File not found"})

<<<<<<< HEAD

@file_app.route('/run_odm', methods=['POST'])
def run_odm_endpoint():
    data = request.json
    location = data.get('location')
    population = data.get('population')
    date = data.get('date')
    year = data.get('year')
    experiment = data.get('experiment')
    sensor = data.get('sensor')
    temp_dir = data.get('temp_dir')
    reconstruction_quality = data.get('reconstruction_quality')
    custom_options = data.get('custom_options')

    if not temp_dir:
        temp_dir = '/home/GEMINI/temp/project'
    if not reconstruction_quality:
        reconstruction_quality = 'Low'

    # Run ODM
    args = argparse.Namespace()
    args.data_root_dir = data_root_dir
    args.location = location
    args.population = population
    args.date = date
    args.year = year
    args.experiment = experiment
    args.sensor = sensor
    args.temp_dir = temp_dir
    args.reconstruction_quality = reconstruction_quality
    args.custom_options = custom_options
    
    # Run ODM in a separate thread
    thread = threading.Thread(target=run_odm, args=(args,))
    thread.start()

    return jsonify({"status": "success", "message": "ODM processing started successfully"})

=======
>>>>>>> 6a9acd3f
### ROVER MODEL TRAINING ###
def get_labels(labels_path):
    unique_labels = set()

    # Iterate over the files in the directory
    for filename in os.listdir(labels_path):
        if filename.endswith(".txt"):
            file_path = os.path.join(labels_path, filename)
            with open(file_path, 'r') as file:
                for line in file:
                    label = line.split()[0]  # Extracting the label
                    unique_labels.add(label)

    sorted_unique_labels = sorted(unique_labels, key=lambda x: int(x))
    return list(sorted_unique_labels)

def scan_for_new_folders(save_path):
    global latest_data, training_stopped_event, new_folder
    known_folders = {os.path.join(save_path, f) for f in os.listdir(save_path) if os.path.isdir(os.path.join(save_path, f))}

    while not training_stopped_event.is_set():  # Continue while training is ongoing
        # Check for new folders
        for folder_name in os.listdir(save_path):
            folder_path = os.path.join(save_path, folder_name)
            if os.path.isdir(folder_path) and folder_path not in known_folders:
                known_folders.add(folder_path)  # Add new folder to the set
                new_folder = folder_path  # Update global variable
                results_file = os.path.join(folder_path, 'results.csv')

                # Continuously check results.csv for updates
                while not os.path.isfile(results_file):
                    time.sleep(5)  # Check every 5 seconds

                # Periodically read results.csv for updates
                while os.path.isfile(results_file):
                    try:
                        df = pd.read_csv(results_file, delimiter=',\s+', engine='python')
                        latest_data['epoch'] = int(df['epoch'].iloc[-1])  # Update latest epoch
                        latest_data['map'] = df['metrics/mAP50(B)'].iloc[-1]  # Update latest mAP
                    except Exception as e:
                        print(f"Error reading {results_file}: {e}")
                    time.sleep(5)  # Update every 30 seconds

        time.sleep(5)  # Check for new folders every 10 seconds
        
@file_app.route('/get_training_progress', methods=['GET'])
def get_training_progress():
    return jsonify(latest_data)

@file_app.route('/train_model', methods=['POST'])
def train_model():
    global data_root_dir, latest_data, training_stopped_event
    
    # receive the parameters
    epochs = int(request.json['epochs'])
<<<<<<< HEAD
    # epochs = 1 # testing
=======
>>>>>>> 6a9acd3f
    batch_size = int(request.json['batchSize'])
    image_size = int(request.json['imageSize'])
    location = request.json['location']
    population = request.json['population']
<<<<<<< HEAD
    year = request.json['year']
    experiment = request.json['experiment']
    date = request.json['date']
    trait = request.json['trait']
    # sensor = request.json['sensor']
    sensor = 'Rover' # testing
    
    # extract labels
    labels_path = data_root_dir+'/Processed/'+year+'/'+experiment+'/'+location+'/'+population+'/'+date+'/'+sensor+'/Annotations/labels/train'
=======
    date = request.json['date']
    trait = request.json['trait']
    sensor = request.json['sensor']
    platform = request.json['platform']
    year = request.json['year']
    experiment = request.json['experiment']
    
    # extract labels
    labels_path = Path(data_root_dir)/'Intermediate'/year/experiment/location/population/date/platform/sensor/'Labels/labels/train'
>>>>>>> 6a9acd3f
    labels = get_labels(labels_path)
    labels_arg = " ".join(labels)
    
    # other training args
<<<<<<< HEAD
    container_dir = '/app/mnt'
    pretrained = "/app/train/yolov8n.pt"
    save_train_model = container_dir+'/Processed/'+year+'/'+experiment+'/'+location+'/'+population+'/models/custom'
    scan_save = data_root_dir+'/Processed/'+year+'/'+experiment+'/'+location+'/'+population+'/models/custom'+f'/{trait}-det'
=======
    container_dir = Path('/app/mnt')
    pretrained = "/app/train/yolov8n.pt"
    save_train_model = container_dir/'Intermediate'/year/experiment/location/population/'Training'/platform
    scan_save = Path(data_root_dir)/'Intermediate'/year/experiment/location/population/'Training'/platform/f'{sensor} {trait} Detection'
    scan_save = Path(scan_save)
    scan_save.mkdir(parents=True, exist_ok=True)
>>>>>>> 6a9acd3f
    latest_data['epoch'] = 0
    latest_data['map'] = 0
    training_stopped_event.clear()
    threading.Thread(target=scan_for_new_folders, args=(scan_save,), daemon=True).start()
<<<<<<< HEAD
    images = container_dir+'/Processed/'+year+'/'+experiment+'/'+location+'/'+population+'/'+date+'/'+sensor+'/Annotations'
=======
    images = container_dir/'Intermediate'/year/experiment/location/population/date/platform/sensor/'Labels'
>>>>>>> 6a9acd3f
    
    # run training
    cmd = (f"docker exec train "
           f"python /app/train/train.py "
           f"--pretrained {pretrained} --images {images} --save {save_train_model} --sensor {sensor} "
           f"--date {date} --trait {trait} --image-size {image_size} --epochs {epochs} "
           f"--batch-size {batch_size} --labels {labels_arg}")
    
    try:
        process = subprocess.run(cmd, shell=True, check=True, stdout=subprocess.PIPE, stderr=subprocess.PIPE)
        output = process.stdout.decode('utf-8')
        return jsonify({"message": "Training started", "output": output}), 202
    except subprocess.CalledProcessError as e:
        error_output = e.stderr.decode('utf-8')
        return jsonify({"error": error_output}), 500
    
@file_app.route('/stop_training', methods=['POST'])
def stop_training():
    global training_stopped_event, new_folder
    container_name = 'train'
    try:
        print('Training stopped by user.')
        kill_cmd = f"docker exec {container_name} pkill -9 -f python"
        subprocess.run(kill_cmd, shell=True)
        print(f"Sent SIGKILL to Python process in {container_name} container.")
        training_stopped_event.set()
        subprocess.run(f"rm -rf {new_folder}", check=True, shell=True)
        return jsonify({"message": "Python process in container successfully stopped"}), 200
    except subprocess.CalledProcessError as e:
        return jsonify({"error": e.stderr.decode("utf-8")}), 500

<<<<<<< HEAD
=======
### ROVER LOCATE PLANTS ###
@file_app.route('/locate_plants', methods=['POST'])
def locate_plants():
    global data_root_dir
    
    # recieve parameters
    batch_size = int(request.json['batchSize'])
    location = request.json['location']
    population = request.json['population']
    date = request.json['date']
    sensor = request.json['sensor']
    
    # other args
    container_dir = '/root/app/mnt'
    images = container_dir+'/Processed/'+location+'/'+population+'/'+date+'/'+sensor+'/images'
    # configs = container_dir+'/Raw/'+location+'/'+population+'/'+date+'/'+sensor+'/configs'
    configs = container_dir+'/Raw/'+location+'/'+population+'/'+date+'/'+'Rover/T4' 
    plotmap = container_dir+'/Processed/'+location+'/'+population+'/Plot-Attributes-WGS84.geojson' 
    models = container_dir+'/temp/default/plant-det_yolov8_mAP76_640_20230620.pt'
    save = container_dir+'/Processed/'+location+'/'+population+'/'+date+'/'+sensor+'/Results'
    
    # run locate
    cmd = (
        f"docker exec locate-extract "
        f"python -W ignore {container_dir}/locate.py "
        f"--images {images} --configs {configs} --plotmap {plotmap} "
        f"--batch-size {batch_size} --models {models} --save {save} "
    )
    
    try:
        process = subprocess.run(cmd, shell=True, check=True, stdout=subprocess.PIPE, stderr=subprocess.PIPE)
        output = process.stdout.decode('utf-8')
        return jsonify({"message": "Locate has started", "output": output}), 202
    except subprocess.CalledProcessError as e:
        error_output = e.stderr.decode('utf-8')
        return jsonify({"error": error_output}), 500
    
@file_app.route('/stop_event', methods=['POST'])
def stop_event():
    container_name = 'locate-extract'
    try:
        print('Locate-Extract stopped by user.')
        kill_cmd = f"docker exec {container_name} pkill -9 -f python"
        subprocess.run(kill_cmd, shell=True)
        print(f"Sent SIGKILL to Python process in {container_name} container.")
        training_stopped_event.set()
        return jsonify({"message": "Python process in container successfully stopped"}), 200
    except subprocess.CalledProcessError as e:
        return jsonify({"error": e.stderr.decode("utf-8")}), 500

>>>>>>> 6a9acd3f
# FastAPI app
app = FastAPI()

# Add CORS middleware
app.add_middleware(
    CORSMiddleware,
    allow_origins=["*"],
    allow_credentials=True,
    allow_methods=["*"],
    allow_headers=["*"],
)

# Add Flask app to FastAPI
app.mount("/flask_app", WSGIMiddleware(file_app))

# Add Titiler to FastAPI
# app.mount("/cog", app=titiler_app, name='titiler')

if __name__ == "__main__":

    # Add arguments to the command line
    parser = argparse.ArgumentParser()
    parser.add_argument('--data_root_dir', type=str, default='/home/GEMINI/GEMINI-App-Data',required=False)
    parser.add_argument('--port', type=int, default=5000,required=False) # Default port is 5000
    args = parser.parse_args()

    # Print the arguments to the console
    print(f"data_root_dir: {args.data_root_dir}")
    print(f"port: {args.port}")

    # Update global data_root_dir from the argument
    global data_root_dir
    data_root_dir = args.data_root_dir

    UPLOAD_BASE_DIR = os.path.join(data_root_dir, 'Raw')

    global now_drone_processing
    now_drone_processing = False

    # Start the Titiler server using the subprocess module
    titiler_command = "uvicorn titiler.application.main:app --reload --port 8090"
    titiler_process = subprocess.Popen(titiler_command, shell=True)

    # Start the Flask server
    uvicorn.run(app, host="127.0.0.1", port=args.port)

    # Terminate the Titiler server when the Flask server is shut down
    titiler_process.terminate()<|MERGE_RESOLUTION|>--- conflicted
+++ resolved
@@ -5,11 +5,8 @@
 import subprocess
 import threading
 import uvicorn
-<<<<<<< HEAD
-=======
 import signal
 import flask
->>>>>>> 6a9acd3f
 import time
 
 from flask import Flask, send_from_directory, jsonify, request
@@ -25,7 +22,6 @@
 from pyproj import Geod
 import pandas as pd
 import geopandas as gpd
-from pathlib import Path
 
 from werkzeug.utils import secure_filename
 from pathlib import Path
@@ -36,6 +32,8 @@
 
 # Define the Flask application for serving files
 file_app = Flask(__name__)
+latest_data = {'epoch': 0, 'map': 0}
+training_stopped_event = threading.Event()
 latest_data = {'epoch': 0, 'map': 0}
 training_stopped_event = threading.Event()
 
@@ -476,8 +474,7 @@
         return jsonify(geojson_data)
     else:
         return jsonify({"status": "error", "message": "File not found"})
-
-<<<<<<< HEAD
+    
 
 @file_app.route('/run_odm', methods=['POST'])
 def run_odm_endpoint():
@@ -516,8 +513,6 @@
 
     return jsonify({"status": "success", "message": "ODM processing started successfully"})
 
-=======
->>>>>>> 6a9acd3f
 ### ROVER MODEL TRAINING ###
 def get_labels(labels_path):
     unique_labels = set()
@@ -573,25 +568,10 @@
     
     # receive the parameters
     epochs = int(request.json['epochs'])
-<<<<<<< HEAD
-    # epochs = 1 # testing
-=======
->>>>>>> 6a9acd3f
     batch_size = int(request.json['batchSize'])
     image_size = int(request.json['imageSize'])
     location = request.json['location']
     population = request.json['population']
-<<<<<<< HEAD
-    year = request.json['year']
-    experiment = request.json['experiment']
-    date = request.json['date']
-    trait = request.json['trait']
-    # sensor = request.json['sensor']
-    sensor = 'Rover' # testing
-    
-    # extract labels
-    labels_path = data_root_dir+'/Processed/'+year+'/'+experiment+'/'+location+'/'+population+'/'+date+'/'+sensor+'/Annotations/labels/train'
-=======
     date = request.json['date']
     trait = request.json['trait']
     sensor = request.json['sensor']
@@ -601,33 +581,21 @@
     
     # extract labels
     labels_path = Path(data_root_dir)/'Intermediate'/year/experiment/location/population/date/platform/sensor/'Labels/labels/train'
->>>>>>> 6a9acd3f
     labels = get_labels(labels_path)
     labels_arg = " ".join(labels)
     
     # other training args
-<<<<<<< HEAD
-    container_dir = '/app/mnt'
-    pretrained = "/app/train/yolov8n.pt"
-    save_train_model = container_dir+'/Processed/'+year+'/'+experiment+'/'+location+'/'+population+'/models/custom'
-    scan_save = data_root_dir+'/Processed/'+year+'/'+experiment+'/'+location+'/'+population+'/models/custom'+f'/{trait}-det'
-=======
     container_dir = Path('/app/mnt')
     pretrained = "/app/train/yolov8n.pt"
     save_train_model = container_dir/'Intermediate'/year/experiment/location/population/'Training'/platform
     scan_save = Path(data_root_dir)/'Intermediate'/year/experiment/location/population/'Training'/platform/f'{sensor} {trait} Detection'
     scan_save = Path(scan_save)
     scan_save.mkdir(parents=True, exist_ok=True)
->>>>>>> 6a9acd3f
     latest_data['epoch'] = 0
     latest_data['map'] = 0
     training_stopped_event.clear()
     threading.Thread(target=scan_for_new_folders, args=(scan_save,), daemon=True).start()
-<<<<<<< HEAD
-    images = container_dir+'/Processed/'+year+'/'+experiment+'/'+location+'/'+population+'/'+date+'/'+sensor+'/Annotations'
-=======
     images = container_dir/'Intermediate'/year/experiment/location/population/date/platform/sensor/'Labels'
->>>>>>> 6a9acd3f
     
     # run training
     cmd = (f"docker exec train "
@@ -659,8 +627,6 @@
     except subprocess.CalledProcessError as e:
         return jsonify({"error": e.stderr.decode("utf-8")}), 500
 
-<<<<<<< HEAD
-=======
 ### ROVER LOCATE PLANTS ###
 @file_app.route('/locate_plants', methods=['POST'])
 def locate_plants():
@@ -711,7 +677,119 @@
     except subprocess.CalledProcessError as e:
         return jsonify({"error": e.stderr.decode("utf-8")}), 500
 
->>>>>>> 6a9acd3f
+### ROVER MODEL TRAINING ###
+def get_labels(labels_path):
+    unique_labels = set()
+
+    # Iterate over the files in the directory
+    for filename in os.listdir(labels_path):
+        if filename.endswith(".txt"):
+            file_path = os.path.join(labels_path, filename)
+            with open(file_path, 'r') as file:
+                for line in file:
+                    label = line.split()[0]  # Extracting the label
+                    unique_labels.add(label)
+
+    sorted_unique_labels = sorted(unique_labels, key=lambda x: int(x))
+    return list(sorted_unique_labels)
+
+def scan_for_new_folders(save_path):
+    global latest_data, training_stopped_event, new_folder
+    known_folders = {os.path.join(save_path, f) for f in os.listdir(save_path) if os.path.isdir(os.path.join(save_path, f))}
+
+    while not training_stopped_event.is_set():  # Continue while training is ongoing
+        # Check for new folders
+        for folder_name in os.listdir(save_path):
+            folder_path = os.path.join(save_path, folder_name)
+            if os.path.isdir(folder_path) and folder_path not in known_folders:
+                known_folders.add(folder_path)  # Add new folder to the set
+                new_folder = folder_path  # Update global variable
+                results_file = os.path.join(folder_path, 'results.csv')
+
+                # Continuously check results.csv for updates
+                while not os.path.isfile(results_file):
+                    time.sleep(5)  # Check every 5 seconds
+
+                # Periodically read results.csv for updates
+                while os.path.isfile(results_file):
+                    try:
+                        df = pd.read_csv(results_file, delimiter=',\s+', engine='python')
+                        latest_data['epoch'] = int(df['epoch'].iloc[-1])  # Update latest epoch
+                        latest_data['map'] = df['metrics/mAP50(B)'].iloc[-1]  # Update latest mAP
+                    except Exception as e:
+                        print(f"Error reading {results_file}: {e}")
+                    time.sleep(5)  # Update every 30 seconds
+
+        time.sleep(5)  # Check for new folders every 10 seconds
+        
+@file_app.route('/get_training_progress', methods=['GET'])
+def get_training_progress():
+    return jsonify(latest_data)
+
+@file_app.route('/train_model', methods=['POST'])
+def train_model():
+    global data_root_dir, latest_data, training_stopped_event
+    
+    # receive the parameters
+    epochs = int(request.json['epochs'])
+    # epochs = 1 # testing
+    batch_size = int(request.json['batchSize'])
+    image_size = int(request.json['imageSize'])
+    location = request.json['location']
+    population = request.json['population']
+    year = request.json['year']
+    experiment = request.json['experiment']
+    date = request.json['date']
+    trait = request.json['trait']
+    # sensor = request.json['sensor']
+    sensor = 'Rover' # testing
+    
+    # extract labels
+    labels_path = data_root_dir+'/Processed/'+year+'/'+experiment+'/'+location+'/'+population+'/'+date+'/'+sensor+'/Annotations/labels/train'
+    labels = get_labels(labels_path)
+    labels_arg = " ".join(labels)
+    
+    # other training args
+    container_dir = '/app/mnt'
+    pretrained = "/app/train/yolov8n.pt"
+    save_train_model = container_dir+'/Processed/'+year+'/'+experiment+'/'+location+'/'+population+'/models/custom'
+    scan_save = data_root_dir+'/Processed/'+year+'/'+experiment+'/'+location+'/'+population+'/models/custom'+f'/{trait}-det'
+    latest_data['epoch'] = 0
+    latest_data['map'] = 0
+    training_stopped_event.clear()
+    threading.Thread(target=scan_for_new_folders, args=(scan_save,), daemon=True).start()
+    images = container_dir+'/Processed/'+year+'/'+experiment+'/'+location+'/'+population+'/'+date+'/'+sensor+'/Annotations'
+    
+    # run training
+    cmd = (f"docker exec train "
+           f"python /app/train/train.py "
+           f"--pretrained {pretrained} --images {images} --save {save_train_model} --sensor {sensor} "
+           f"--date {date} --trait {trait} --image-size {image_size} --epochs {epochs} "
+           f"--batch-size {batch_size} --labels {labels_arg}")
+    
+    try:
+        process = subprocess.run(cmd, shell=True, check=True, stdout=subprocess.PIPE, stderr=subprocess.PIPE)
+        output = process.stdout.decode('utf-8')
+        return jsonify({"message": "Training started", "output": output}), 202
+    except subprocess.CalledProcessError as e:
+        error_output = e.stderr.decode('utf-8')
+        return jsonify({"error": error_output}), 500
+    
+@file_app.route('/stop_training', methods=['POST'])
+def stop_training():
+    global training_stopped_event, new_folder
+    container_name = 'train'
+    try:
+        print('Training stopped by user.')
+        kill_cmd = f"docker exec {container_name} pkill -9 -f python"
+        subprocess.run(kill_cmd, shell=True)
+        print(f"Sent SIGKILL to Python process in {container_name} container.")
+        training_stopped_event.set()
+        subprocess.run(f"rm -rf {new_folder}", check=True, shell=True)
+        return jsonify({"message": "Python process in container successfully stopped"}), 200
+    except subprocess.CalledProcessError as e:
+        return jsonify({"error": e.stderr.decode("utf-8")}), 500
+
 # FastAPI app
 app = FastAPI()
 
