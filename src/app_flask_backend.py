# Standard library imports
import os
import re
import subprocess
import threading
import time
import glob
import yaml
import csv
import shutil
import traceback
import tempfile
import torch
import argparse
import requests
from multiprocessing import active_children, Process
from pathlib import Path

import unicodedata
import re

# Third-party library imports
import uvicorn
import json
import pandas as pd
import geopandas as gpd
import numpy as np
from flask import Flask, make_response, send_from_directory, jsonify, request, send_file

# Import inference module
from scripts.roboflow_inference import register_inference_routes
from fastapi import FastAPI
from fastapi.middleware.wsgi import WSGIMiddleware
from fastapi.middleware.cors import CORSMiddleware
from werkzeug.utils import secure_filename
import rasterio
from PIL import Image
import io

# Local application/library specific imports
from scripts.drone_trait_extraction import shared_states
from scripts.drone_trait_extraction.drone_gis import process_tiff, find_drone_tiffs, query_drone_images
from scripts.orthomosaic_generation import run_odm, reset_odm, make_odm_args, convert_tif_to_png, monitor_log_updates
from scripts.utils import process_directories_in_parallel, process_directories_in_parallel_from_db, stream_output
from scripts.utils import update_or_add_entry, split_data, prepare_labels, remove_files_from_folder, copy_files_to_folder, check_model_details
from scripts.utils import generate_hash
from scripts.gcp_picker import collect_gcp_candidate, process_exif_data_async, refresh_gcp_candidate, gcp_picker_save_array
from scripts.mavlink import process_mavlink_log_for_webapp
from scripts.bin_to_images.bin_to_images import extract_binary, extraction_worker
from scripts.plot_marking.plot_marking import plot_marking_bp

# stitch pipeline
import sys
AGROWSTITCH_PATH = os.path.abspath(os.path.join(os.path.dirname(__file__), "../AgRowStitch"))
print(AGROWSTITCH_PATH)
sys.path.append(AGROWSTITCH_PATH)
from scripts.stitch_utils import (
    run_stitch_all_plots,
    monitor_stitch_updates_multi_plot,
    create_combined_mosaic_separate
)
from rasterio.transform import from_bounds
from rasterio.crs import CRS
from PIL import ImageFile
<<<<<<< HEAD
from scripts.directory_index import DirectoryIndexDict, get_cached_dirs

=======
from scripts.directory_index import DirectoryIndex, DirectoryIndexDict
>>>>>>> 1110ad7c

# Paths to scripts
TRAIN_MODEL = os.path.abspath(os.path.join(os.path.dirname(__file__), 'scripts/deep_learning/model_training/train.py'))
LOCATE_PLANTS = os.path.abspath(os.path.join(os.path.dirname(__file__), 'scripts/deep_learning/trait_extraction/locate.py'))
EXTRACT_TRAITS = os.path.abspath(os.path.join(os.path.dirname(__file__), 'scripts/deep_learning/trait_extraction/extract.py'))

# Define the Flask application for serving files
file_app = Flask(__name__)
file_app.register_blueprint(plot_marking_bp)

latest_data = {'epoch': 0, 'map': 0, 'locate': 0, 'extract': 0, 'ortho': 0, 'drone_extract': 0}
training_stopped_event = threading.Event()
extraction_processes = {}
extraction_status = "not_started"  # Possible values: not_started, in_progress, done, failed
extraction_error_message = None  # Stores detailed error message if extraction fails
odm_method = None
stitch_thread=None
stitch_stop_event = threading.Event()

def complete_stitch_workflow(msgs_synced_path, image_path, config_path, custom_options, 
                            save_path, image_calibration, stitch_stop_event, progress_callback, monitoring_stop_event=None):
    """
    Complete workflow function that handles both stitching and mosaic creation
    """
    try:
        # Run the main stitching process
        print("=== STARTING MAIN STITCHING PROCESS ===")
        stitch_results = run_stitch_all_plots(
            msgs_synced_path, image_path, config_path, custom_options, 
            save_path, image_calibration, stitch_stop_event, progress_callback
        )
        
        # Check if stitching was successful and we have results
        if stitch_results and stitch_results.get('processed_plots'):
            print("=== MAIN STITCHING COMPLETED, STARTING MOSAIC CREATION ===")
            
            # Create the combined mosaic separately to avoid multiprocessing issues
            mosaic_success = create_combined_mosaic_separate(
                stitch_results['versioned_output_path'],
                stitch_results['processed_plots'],
                progress_callback,
                monitoring_stop_event  # Pass the monitoring stop event to cancel monitoring
            )
            
            if mosaic_success:
                print("=== COMPLETE WORKFLOW FINISHED SUCCESSFULLY ===")
            else:
                print("=== WORKFLOW COMPLETED WITH MOSAIC WARNINGS ===")
        else:
            print("=== WORKFLOW COMPLETED WITH ERRORS ===")
                
    except Exception as e:
        print(f"ERROR in complete_stitch_workflow: {str(e)}")
        print(f"Traceback: {traceback.format_exc()}")
    finally:
        print("=== WORKFLOW FINALLY BLOCK - ENSURING COMPLETION ===")
        
        # Set final 100% progress - monitoring thread is already stopped by mosaic creation
        if progress_callback:
            print("Setting final progress to 100%...")
            progress_callback(100)
            print("Final progress set to 100% - workflow complete!")
        
        print("=== WORKFLOW FULLY COMPLETED ===")

@file_app.route('/get_tif_to_png', methods=['POST'])
def get_tif_to_png():
    data = request.json
    tif_path = data['filePath']
    
    # Construct the full file paths
    tif_full_path = os.path.join(data_root_dir, tif_path)
    
    # Generate PNG path by replacing .tif extension
    png_path = tif_full_path.replace('.tif', '.png')
    
    if not os.path.exists(png_path):
        try:
            print(f"Converting {tif_full_path} to {png_path}")
            # Convert the TIF file to PNG
            convert_tif_to_png(tif_full_path)
        except Exception as e:
            print(f"Error converting TIF to PNG: {e}")
            return jsonify({'error': str(e)}), 500
    
    try:
        # Open and send the existing PNG file
        return send_file(png_path, mimetype='image/png')
    except Exception as e:
        return jsonify({'error': str(e)}), 500

#### FILE SERVING ENDPOINTS ####
# endpoint to serve files
@file_app.route('/files/<path:filename>')
def serve_files(filename):
    # global data_root_dir
    return send_from_directory(data_root_dir, filename)

# endpoint to serve image in memory
@file_app.route('/images/<path:filename>')
def serve_image(filename):
    global image_dict
    return image_dict[filename]

# endpoint to serve PNG files directly
@file_app.route('/get_png_file', methods=['POST'])
def get_png_file():
    data = request.json
    png_path = data['filePath']
    
    # Construct the full file path
    png_full_path = os.path.join(data_root_dir, png_path)
    
    if not os.path.exists(png_full_path):
        return jsonify({'error': 'PNG file not found'}), 404
    
    try:
        # Send the PNG file directly
        return send_file(png_full_path, mimetype='image/png')
    except Exception as e:
        return jsonify({'error': str(e)}), 500

@file_app.route('/fetch_data_root_dir', methods=['GET'])
def fetch_data_root_dir():
    # global data_root_dir
    return data_root_dir

# endpoint to list directories
@file_app.route('/list_dirs/<path:dir_path>', methods=['GET'])
def list_dirs(dir_path):
    """Fast directory listing using index"""
    global data_root_dir, dir_db
    
    full_path = os.path.join(data_root_dir, dir_path)

    # Try index first
    dirs = dir_db.get_children(full_path, directories_only=True, wait_if_needed=True)

    return jsonify(dirs), 200

@file_app.get("/list_dirs_nested")
async def list_dirs_nested():
    global data_root_dir, dir_db
    
    base_dir = Path(data_root_dir) / 'Raw'
    
    try:
        print(f"Getting nested structure for Raw directory using DirectoryIndex: {base_dir}")
        
        # Try database-first approach
        nested_structure = await process_directories_in_parallel_from_db(dir_db, base_dir, max_depth=9)
        
        return jsonify(nested_structure), 200
        
    except Exception as e:
        print(f"Error getting nested structure from database: {e}")
        print("Falling back to original filesystem method...")
        
        # Fallback to original method if database approach fails
        try:
            nested_structure = await process_directories_in_parallel(base_dir, max_depth=9)
            return jsonify(nested_structure), 200
        except Exception as fallback_error:
            print(f"Error in fallback method: {fallback_error}")
            return jsonify({'error': 'Failed to get directory structure'}), 500


@file_app.get("/list_dirs_nested_processed")
async def list_dirs_nested_processed():
    global data_root_dir, dir_db

    base_dir = Path(data_root_dir) / 'Processed'
    
    try:
        print(f"Getting nested structure for Processed directory using DirectoryIndex: {base_dir}")
        
        # Try database-first approach
        nested_structure = process_directories_in_parallel_from_db(base_dir, max_depth=9)
        
        return jsonify(nested_structure), 200
        
    except Exception as e:
        print(f"Error getting nested structure from database: {e}")
        print("Falling back to original filesystem method...")
        
        # Fallback to original method if database approach fails
        try:
            nested_structure = await process_directories_in_parallel(base_dir, max_depth=9)
            return jsonify(nested_structure), 200
        except Exception as fallback_error:
            print(f"Error in fallback method: {fallback_error}")
            return jsonify({'error': 'Failed to get directory structure'}), 500

# endpoint to list files
@file_app.route('/list_files/<path:dir_path>', methods=['GET'])
def list_files(dir_path):
    """Fast file listing using directory index"""
    global data_root_dir, dir_db
    
    full_path = os.path.join(data_root_dir, dir_path)
    
    # Try to get files from directory index (both files and directories, then filter)
    try:
        all_items = dir_db.get_children(full_path, directories_only=False, wait_if_needed=True)
        
        # Filter to get only files (not directories)
        if all_items and isinstance(all_items[0], dict):
            # If items have type information
            files = [item['name'] for item in all_items if not item.get('is_directory', True)]
        else:
            # If no items returned from index, use fallback
            files = []
    except Exception as e:
        print(f"Error using directory index for files: {e}")
        files = []
    
    # Enhanced fallback with error handling
    if not files and os.path.exists(full_path):
        try:
            # Direct filesystem read as fallback
            all_entries = os.listdir(full_path)
            files = []
            for entry in all_entries:
                if not entry.startswith('.'):  # Skip hidden files
                    entry_path = os.path.join(full_path, entry)
                    if os.path.isfile(entry_path):  # Only include files
                        files.append(entry)
            
            files.sort()
            
            # Queue for background processing to update the database
            if hasattr(dir_db, 'refresh_queue'):
                dir_db.refresh_queue.put(full_path)
            
        except PermissionError:
            print(f"Permission denied accessing: {full_path}")
            return jsonify({'error': 'Permission denied'}), 403
        except Exception as e:
            print(f"Error reading directory {full_path}: {e}")
            return jsonify({'error': 'Directory read failed'}), 500
    
    if not os.path.exists(full_path):
        return jsonify({'message': 'Directory not found'}), 404
    
    return jsonify(files), 200

@file_app.route('/view_synced_data', methods=['POST'])
def view_synced_data():
    data = request.get_json()
    base_dir = data.get('base_dir')  # Relative path like: IITA_Test/Nigeria/AmigaSample/2025-04-29/rover/RGB

    if not base_dir:
        return jsonify({'error': 'Missing base_dir'}), 400

    # Construct full path to msgs_synced.csv
    full_path = os.path.join(data_root_dir, base_dir, 'Metadata', 'msgs_synced.csv')
    print(f"Full path to msgs_synced.csv: {full_path}")

    if not os.path.exists(full_path):
        return jsonify({'error': 'File not found'}), 404

    try:
        with open(full_path, newline='') as f:
            reader = csv.DictReader(f)
            rows = list(reader)

        return jsonify({'data': rows})
    except Exception as e:
        return jsonify({'error': str(e)}), 500

@file_app.route('/restore_images', methods=['POST'])
def restore_images():
    # global data_root_dir

    data = request.get_json()
    image_names = data.get('images')
    removed_dir = data.get('removed_dir')  # e.g. Raw/.../Removed/top

    if not image_names or not removed_dir:
        return jsonify({'error': 'Missing images or removed_dir'}), 400

    # Full path to source in Removed/
    removed_path = os.path.join(data_root_dir, removed_dir)

    # Replace 'Removed' with 'Images' to get destination
    if 'Removed' not in removed_dir:
        return jsonify({'error': "'Removed' folder not found in path"}), 400

    restored_dir_rel = removed_dir.replace('/Removed/', '/Images/')
    restored_dir_abs = os.path.join(data_root_dir, restored_dir_rel)
    os.makedirs(restored_dir_abs, exist_ok=True)

    moved = []
    errors = []

    for image_name in image_names:
        src = os.path.join(removed_path, image_name)
        dst = os.path.join(restored_dir_abs, image_name)

        try:
            if os.path.exists(src):
                shutil.move(src, dst)
                moved.append(image_name)
            else:
                errors.append(f"{image_name} not found in Removed.")
        except Exception as e:
            errors.append(f"{image_name} failed: {str(e)}")

    return jsonify({
        'restored': moved,
        'restored_dir': restored_dir_rel,
        'errors': errors
    }), 200

@file_app.route('/remove_images', methods=['POST'])
def remove_images():
    # global data_root_dir

    data = request.get_json()
    image_names = data.get('images')
    source_dir = data.get('source_dir')  # e.g. Raw/.../Images/top

    if not image_names or not source_dir:
        return jsonify({'error': 'Missing images or source_dir'}), 400

    # Full path to source
    source_path = os.path.join(data_root_dir, source_dir)

    # Replace 'Images' with 'Removed' in the path
    if 'Images' not in source_dir:
        return jsonify({'error': "'Images' folder not found in path"}), 400

    removed_dir_rel = source_dir.replace('/Images/', '/Removed/')
    removed_dir_abs = os.path.join(data_root_dir, removed_dir_rel)
    os.makedirs(removed_dir_abs, exist_ok=True)

    moved = []
    errors = []

    for image_name in image_names:
        src = os.path.join(source_path, image_name)
        dst = os.path.join(removed_dir_abs, image_name)

        try:
            if os.path.exists(src):
                shutil.move(src, dst)
                moved.append(image_name)
            else:
                errors.append(f"{image_name} not found.")
        except Exception as e:
            errors.append(f"{image_name} failed: {str(e)}")

    return jsonify({
        'moved': moved,
        'removed_dir': removed_dir_rel,
        'errors': errors
    }), 200

@file_app.route('/update_data', methods=['POST'])
def update_data():
    try:
        data = request.json
        old_data = data['oldData']
        new_data = data['updatedData']
        prefix = data_root_dir

        new_path_raw = os.path.join(prefix, 'Raw', new_data['year'], new_data['experiment'], new_data['location'], new_data['population'], new_data['date'], new_data['platform'], new_data['sensor'])
        new_path_intermediate = os.path.join(prefix, 'Intermediate', new_data['year'], new_data['experiment'], new_data['location'], new_data['population'], new_data['date'], new_data['platform'], new_data['sensor'])
        new_path_processed = os.path.join(prefix, 'Processed', new_data['year'], new_data['experiment'], new_data['location'], new_data['population'], new_data['date'], new_data['platform'], new_data['sensor'])
        
        old_path_raw = os.path.join(prefix, 'Raw', old_data['year'], old_data['experiment'], old_data['location'], old_data['population'], old_data['date'], old_data['platform'], old_data['sensor'])
        old_path_intermediate = os.path.join(prefix, 'Intermediate', old_data['year'], old_data['experiment'], old_data['location'], old_data['population'], old_data['date'], old_data['platform'], old_data['sensor'])
        old_path_processed = os.path.join(prefix, 'Processed', old_data['year'], old_data['experiment'], old_data['location'], old_data['population'], old_data['date'], old_data['platform'], old_data['sensor'])

        # Rename paths
        print("Renaming directories...")
        if os.path.exists(old_path_raw):
                os.rename(old_path_raw, new_path_raw)
        if os.path.exists(old_path_intermediate):
                os.rename(old_path_intermediate, new_path_intermediate)
        if os.path.exists(old_path_processed):
                os.rename(old_path_processed, new_path_processed)
            
        # print('Making new directory...')
        # os.makedirs(new_path_raw, exist_ok=True)
        # os.makedirs(new_path_intermediate, exist_ok=True)
        # os.makedirs(new_path_processed, exist_ok=True)

        # # Move files from old directory to new directory
        # print('Moving files...')
        # for folder in ['Raw', 'Intermediate', 'Processed']:
        #     old_dir = os.path.join(prefix, folder, old_data['year'], old_data['experiment'], old_data['location'], old_data['population'], old_data['date'], old_data['platform'], old_data['sensor'])
        #     new_dir = os.path.join(prefix, folder, new_data['year'], new_data['experiment'], new_data['location'], new_data['population'], new_data['date'], new_data['platform'], new_data['sensor'])

        #     if os.path.exists(old_dir):
        #         for item in os.listdir(old_dir):
        #             old_item_path = os.path.join(old_dir, item)
        #             new_item_path = os.path.join(new_dir, item)
        #             shutil.move(old_item_path, new_item_path)
                
        #         def is_empty_dir(path):
        #             return all(os.path.isdir(os.path.join(path, d)) and len(os.listdir(os.path.join(path, d))) == 0
        #                        for d in os.listdir(path))
                
        #         while os.path.exists(old_dir) and is_empty_dir(old_dir):
        #             try:
        #                 os.rmdir(old_dir)
        #                 old_dir = os.path.dirname(old_dir)
        #             except OSError:
        #                 break

        for file in os.listdir(new_path_processed):
            file_path = os.path.join(new_path_processed, file)
            if os.path.isfile(file_path) and file.lower().endswith('.tif'):
                base_name, ext = os.path.splitext(file)
                last_part = "-".join(base_name.split('-')[3:])
                new_filename = f"{new_data['date']}-{last_part}{ext}"
                new_file_path = os.path.join(new_path_processed, new_filename)
                os.rename(file_path, new_file_path)
        

        return jsonify({'message': 'Directories updated successfully.'}), 200

    except Exception as e:
        print(e)
        return jsonify({'error': str(e)}), 500

@file_app.route('/delete_files', methods=['POST'])
def delete_files():
    try:
        data = request.json
        data_to_del = data['data_to_del']
        prefix = data_root_dir

        paths = {
            'Raw': os.path.join(prefix, 'Raw', data_to_del['year'], data_to_del['experiment'], data_to_del['location'], data_to_del['population'], data_to_del['date'], data_to_del['platform'], data_to_del['sensor']),
            'Intermediate': os.path.join(prefix, 'Intermediate', data_to_del['year'], data_to_del['experiment'], data_to_del['location'], data_to_del['population'], data_to_del['date'], data_to_del['platform'], data_to_del['sensor']),
            'Processed': os.path.join(prefix, 'Processed', data_to_del['year'], data_to_del['experiment'], data_to_del['location'], data_to_del['population'], data_to_del['date'], data_to_del['platform'], data_to_del['sensor'])
        }

        for _, path in paths.items():
            if os.path.exists(path):
                for item in os.listdir(path):
                    item_path = os.path.join(path, item)
                    if os.path.isdir(item_path):
                        shutil.rmtree(item_path)
                    else:
                        os.remove(item_path)
                
                try:
                    os.rmdir(path)
                except OSError:
                    pass

                current_dir = os.path.dirname(path)
                while os.path.exists(current_dir) and not os.listdir(current_dir):
                    try:
                        os.rmdir(current_dir)
                        current_dir = os.path.dirname(current_dir)
                    except OSError:
                        break

        return jsonify({'message': 'Files and directories deleted successfully.'}), 200

    except Exception as e:
        return jsonify({'message': 'Cache directory not found'}), 404
    
@file_app.route('/best_locate_file', methods=['POST'])
def get_best_locate_file():
    try:
        data = request.json
        if not data or len(data) == 0:
            return jsonify(None), 200  # No locate files provided, return None
        
        print(f"All locate files: {data}")
        
        # Pattern to match Locate ID
        pattern = r'Locate-([^/]+)/locate\.csv'
        
        if len(data) == 1:
            # Handle case when there's only one locate file
            best_locate = data[0]
            match = re.search(pattern, best_locate)
            if match:
                best_locate_match = match.group(1)
                return jsonify(best_locate_match), 200  # Return the ID of the single locate file
            else:
                return jsonify(None), 200  # No match found, return None
        else:
            # Handle case when there are multiple locate files
            best_locate_match = None
            locate_matches = {}
            for locate_file in data:
                match = re.search(pattern, locate_file)
                if match:
                    locate_id = match.group(1)
                    base_path = Path(os.path.dirname(locate_file))
                    date = base_path.parts[-5]
                    platform = base_path.parts[-4]
                    sensor = base_path.parts[-3]
                    
                    # get mAP of model
                    date_index = base_path.parts.index(date[0]) if date[0] in base_path.parts else None
                    if date_index and date_index > 0:
                        # Construct a new path from the parts up to the folder before the known date
                        root_path = Path(*base_path.parts[:date_index])
                        results_file = root_path / 'Training' / platform / f'{sensor} Plant Detection' / f'Plant-{model_id[0]}' / 'results.csv'
                    df = pd.read_csv(results_file, delimiter=',\s+', engine='python')
                    mAP = round(df['metrics/mAP50(B)'].iloc[-1], 2)
                    locate_matches[locate_id] = mAP
                    
            # get the locate file with the highest mAP
            if locate_matches:
                best_locate_match = max(locate_matches, key=locate_matches.get)
            
            return jsonify(best_locate_match), 200  # Return the first matching locate ID or None if no match

    except Exception as e:
        return jsonify({'error': str(e)}), 500  # Catch-all for unexpected errors

@file_app.route('/best_model_file', methods=['POST'])
def get_best_model_file():
    
    try:
        
        data = request.json
        if not data or len(data) == 0:
            return jsonify(None), 200
        
        if len(data) == 1:
            return jsonify(data[0]), 200
        
        else:
            best_model = None
            model_matches = {}
            for model_file in data:
                base_path = Path(model_file).parent.parent
                run = base_path.name
                match = re.search(r'-([A-Za-z0-9]+)$', run)
                id = match.group(1)
                results_file = base_path / 'results.csv'

                # get mAP of model
                df = pd.read_csv(results_file, delimiter=',\s+', engine='python')
                mAP = round(df['metrics/mAP50(B)'].iloc[-1], 2)  # Get the last value in the column
                model_matches[id] = mAP
                
            # get the model file with the highest mAP
            if model_matches:
                best_model = max(model_matches, key=model_matches.get)
                
            return jsonify(best_model), 200
    
    except Exception as e:
        return jsonify({'error': str(e)}), 500

@file_app.route('/check_runs/<path:dir_path>', methods=['GET'])
def check_runs(dir_path):
    # global data_root_dir
    dir_path = os.path.join(data_root_dir, dir_path)
    response_data = {}  # Initialize an empty dictionary for the response
    
    # For the Model column of Locate Plants
    if os.path.exists(dir_path) and 'Plant Detection' in dir_path:
        check = f'{dir_path}/Plant-*/weights/last.pt'
        matched_paths = glob.glob(check)
        
        for path in matched_paths:
            # Construct the path to the logs.yaml file in the same directory as best.pt
            logs_yaml_path = os.path.join(os.path.dirname(os.path.dirname(path)), 'logs.yaml')
            
            # Initialize an empty list for dates; it will remain empty if logs.yaml is not found or cannot be parsed
            dates = []
            
            # Check if logs.yaml exists
            if os.path.exists(logs_yaml_path):
                try:
                    # Open and parse the logs.yaml file
                    with open(logs_yaml_path, 'r') as file:
                        logs_data = yaml.safe_load(file)
                        # Extract dates if available
                        dates = logs_data.get('dates', [])
                except yaml.YAMLError as exc:
                    print(f"Error parsing YAML file {logs_yaml_path}: {exc}")
            
            # Update the response_data dictionary with the path and its corresponding dates
            response_data[path] = dates
            
    # For the Locate column of Locate Plants
    elif os.path.exists(dir_path) and 'Locate' in dir_path:
        check = f'{dir_path}/Locate-*/locate.csv'
        response_data = glob.glob(check)
        
    # For Labels Sets column of Teach Traits
    elif os.path.exists(dir_path) and 'Labels' in dir_path:
        date_pattern = r"\d{4}-\d{2}-\d{2}"
        match = re.search(date_pattern, dir_path)
        extracted_date = match.group(0) if match else None
        response_data = {extracted_date: dir_path}
        
    # For Models column of Teach Traits
    elif os.path.exists(dir_path) and any(x in dir_path for x in ['Pod', 'Flower', 'Leaf']):
        check = f'{dir_path}/**/weights/best.pt'
        matched_paths = glob.glob(check, recursive=True)
        
        for path in matched_paths:
            # Construct the path to the logs.yaml file in the same directory as best.pt
            logs_yaml_path = os.path.join(os.path.dirname(os.path.dirname(path)), 'logs.yaml')
            
            # Initialize an empty list for dates; it will remain empty if logs.yaml is not found or cannot be parsed
            dates = []
            
            # Check if logs.yaml exists
            if os.path.exists(logs_yaml_path):
                try:
                    # Open and parse the logs.yaml file
                    with open(logs_yaml_path, 'r') as file:
                        logs_data = yaml.safe_load(file)
                        # Extract dates if available
                        dates = logs_data.get('dates', [])
                except yaml.YAMLError as exc:
                    print(f"Error parsing YAML file {logs_yaml_path}: {exc}")
            
            details = check_model_details(Path(path))
            details['dates'] = dates
            
            # Update the response_data dictionary with the path and its corresponding dates
            response_data[path] = details
            
    elif os.path.exists(dir_path) and 'Processed' in dir_path:
        logs = f'{dir_path}/logs.yaml'
        # if log files exist, read the log files else return empty dictionary
        if os.path.exists(logs):
            with open(logs, 'r') as file:
                data = yaml.safe_load(file)
                response_data = {k: {'model': v['model'], 'locate': v['locate'], 'id': v['id']} for k, v in data.items()}
        
    return jsonify(response_data), 200
    
@file_app.route('/upload', methods=['POST'])
def upload_files():
    data_type = request.form.get('dataType')
    dir_path = request.form.get('dirPath')
    upload_new_files_only = request.form.get('uploadNewFilesOnly') == 'true'
    
    # Sanitize the directory path to remove any hidden Unicode characters    
    # Normalize Unicode and remove control characters
    dir_path_clean = unicodedata.normalize('NFKD', dir_path)
    dir_path_clean = re.sub(r'[\x00-\x1f\x7f-\x9f]', '', dir_path_clean)  # Remove control characters
    dir_path_clean = re.sub(r'[^\x20-\x7e]', '', dir_path_clean)  # Keep only ASCII printable characters
    dir_path_clean = dir_path_clean.strip()  # Remove leading/trailing whitespace
    
    if dir_path != dir_path_clean:
        print(f"Original dir_path: {repr(dir_path)}")
        print(f"Cleaned dir_path: {repr(dir_path_clean)}")
    
    full_dir_path = os.path.join(UPLOAD_BASE_DIR, dir_path_clean)
    os.makedirs(full_dir_path, exist_ok=True)
    
    # Read msgs_synced.csv once if it's an image upload
    existing_paths = set()
    msgs_synced_file = None
    existing_df = None
    
    if data_type == 'image':
        msgs_synced_file = os.path.join(os.path.dirname(full_dir_path), "msgs_synced.csv")
        if os.path.isfile(msgs_synced_file):
            existing_df = pd.read_csv(msgs_synced_file)
            existing_paths = set(existing_df['image_path'].values)

    uploaded_file_paths = [] 

    for file in request.files.getlist("files"):
        filename = secure_filename(file.filename)
        if data_type == 'fieldDesign':
            filename = 'field_design.csv'
        elif data_type == 'gcpLocations':
            filename = 'gcp_locations.csv'
        
        file_path = os.path.join(full_dir_path, filename)

        if upload_new_files_only and os.path.isfile(file_path):
            print(f"Skipping {filename} because it already exists in {dir_path}")
        else:
            file.save(file_path)
            uploaded_file_paths.append(file_path)  

    
    if data_type.lower() == 'image' and uploaded_file_paths:
        thread = threading.Thread(
            target=process_exif_data_async, 
            args=(uploaded_file_paths, data_type, msgs_synced_file, existing_df, existing_paths)
        )
        thread.daemon = True  # Set as daemon thread to terminate with main thread
        thread.start()

    if data_type.lower() == "platformlogs":
        msgs_synced_file = os.path.join(os.path.dirname(full_dir_path), "drone_msgs.csv")
        if os.path.isfile(msgs_synced_file):
            existing_df = pd.read_csv(msgs_synced_file)
            existing_paths = set(existing_df['timestamp'].values)
        else:
            existing_paths = set()
        thread = threading.Thread(
            target=process_mavlink_log_for_webapp, 
            args=(uploaded_file_paths, data_type, msgs_synced_file, existing_df, existing_paths)
        )
        thread.daemon = True  # Set as daemon thread to terminate with main thread
        thread.start()

    # Update directory database after upload completion
    if uploaded_file_paths and dir_db is not None:
        try:
            # Refresh the directory in the database
            dir_db.force_refresh(full_dir_path)
            print(f"Updated directory database for: {full_dir_path}")
        except Exception as e:
            print(f"Error updating directory database: {e}")

    return jsonify({'message': 'Files uploaded successfully'}), 200

@file_app.route('/check_files', methods=['POST'])
def check_files():
    data = request.json
    fileList = data['fileList']
    dirPath = data['dirPath']
    full_dir_path = os.path.join(UPLOAD_BASE_DIR, dirPath)

    existing_files = set(os.listdir(full_dir_path)) if os.path.exists(full_dir_path) else set()
    new_files = [file for file in fileList if file not in existing_files]

    print(f"Uploading {str(len(new_files))} out of {str(len(fileList))} files to {dirPath}")

    return jsonify(new_files), 200

@file_app.route("/get_binary_report", methods=["POST"])
def get_binary_report():
    data = request.json
    # Construct file path based on metadata
    report_path = f"{UPLOAD_BASE_DIR}/{data['year']}/{data['experiment']}/{data['location']}/{data['population']}/{data['date']}/rover/RGB/report.txt"
    
    try:
        with open(report_path, "r") as f:
            content = f.read()
        return content, 200
    except Exception as e:
        return f"Error loading report: {str(e)}", 500

@file_app.route('/cancel_extraction', methods=['POST'])
def cancel_extraction():
    data = request.json
    dir_path = data.get('dirPath')
    p = extraction_processes.pop(dir_path, None)
    if not p:
        return jsonify({'status': 'no active extraction for this path'}), 404

    p.terminate()  # force-kill the worker
    p.join()
    return jsonify({'status': 'cancelled'}), 200


@file_app.route('/get_binary_status', methods=['GET'])
def get_binary_status():
    print(f"Extraction status: {extraction_status}")
    response = {'status': extraction_status}
    if extraction_status == "failed" and extraction_error_message:
        response['error_message'] = extraction_error_message
    return jsonify(response), 200

@file_app.route('/extract_binary_file', methods=['POST'])
def extract_binary_file():
    data = request.json
    files = [secure_filename(f) for f in data['files']]
    dir_path = data['localDirPath']
    file_paths = [str(Path(UPLOAD_BASE_DIR) / dir_path / f) for f in files]
    output_path = Path(UPLOAD_BASE_DIR) / dir_path
    
    def extract_timestamp(filename):
        match = re.match(r"(\d{4}_\d{2}_\d{2}_\d{2}_\d{2}_\d{2}_\d+)", filename)
        return match.group(1) if match else filename  # fallback to filename if no match

    # Sort files by timestamp before constructing paths
    files_sorted = sorted(files, key=extract_timestamp)
    file_paths = [str(Path(UPLOAD_BASE_DIR) / dir_path / f) for f in files_sorted]

    print(f"Extracting binary files: {file_paths}")

    # Start new background process
    global extraction_status
    # if extraction_status == "in_progress":
    #     print("Extraction already in progress")
    #     return jsonify({'status': 'already running'}), 429

    extraction_status = "in_progress"
    p = Process(target=extraction_worker, args=(file_paths, output_path), daemon=True)
    p.start()
    extraction_processes[dir_path] = p

    return jsonify({'status': 'started'}), 200

@file_app.route('/get_binary_progress', methods=['POST'])
def get_binary_progress():
    dir_path = request.json['localDirPath']
    dir_path = os.path.join(UPLOAD_BASE_DIR, dir_path)
    
    try:
        # Traverse through the directory and its subdirectories
        for root, dirs, files in os.walk(dir_path):
            if 'progress.txt' in files:
                progress_file_path = os.path.join(root, 'progress.txt')
                # print(f'progress.txt found in {progress_file_path}')
                with open(progress_file_path, 'r') as file:
                    progress = int(file.read().strip())
                print(f'Binary extraction progress: {progress}')
                return jsonify({'progress': progress}), 200
        
        # If no progress.txt is found
        print(f'progress.txt not found in {progress_file_path}')
        return jsonify({'progress': 0, 'error': 'progress.txt not found'}), 404
    
    except Exception as e:
        return jsonify({'progress': 0, 'error': str(e)}), 500

@file_app.route('/upload_chunk', methods=['POST'])
def upload_chunk():
    chunk = request.files['fileChunk']
    chunk_index = int(request.form['chunkIndex'])
    total_chunks = int(request.form['totalChunks'])
    file_name = secure_filename(request.form['fileIdentifier'])
    dir_path = request.form['dirPath']
    
    # Sanitize the directory path to remove any hidden Unicode characters
    # Normalize Unicode and remove control characters
    dir_path_clean = unicodedata.normalize('NFKD', dir_path)
    dir_path_clean = re.sub(r'[\x00-\x1f\x7f-\x9f]', '', dir_path_clean)  # Remove control characters
    dir_path_clean = re.sub(r'[^\x20-\x7e]', '', dir_path_clean)  # Keep only ASCII printable characters
    dir_path_clean = dir_path_clean.strip()  # Remove leading/trailing whitespace
    
    print(f"Chunk upload - Original dir_path: {repr(dir_path)}")
    print(f"Chunk upload - Cleaned dir_path: {repr(dir_path_clean)}")
    
    full_dir_path = os.path.join(UPLOAD_BASE_DIR, dir_path_clean)
    cache_dir_path = os.path.join(full_dir_path, 'cache')
    os.makedirs(full_dir_path, exist_ok=True)
    os.makedirs(cache_dir_path, exist_ok=True)

    chunk_save_path = os.path.join(cache_dir_path, f"{file_name}.part{chunk_index}")
    chunk.save(chunk_save_path)

    print(f"Chunk {chunk_index} of {total_chunks} received")

    # Only reassemble if this is the last chunk
    # (client uploads in any order, so check all parts)
    all_parts = [os.path.exists(os.path.join(cache_dir_path, f"{file_name}.part{i}")) for i in range(total_chunks)]
    if all(all_parts):
        print("Reassembling file...")
        assembled_path = os.path.join(full_dir_path, file_name)
        try:
            with open(assembled_path + ".tmp", 'wb') as full_file:
                for i in range(total_chunks):
                    part_path = os.path.join(cache_dir_path, f"{file_name}.part{i}")
                    with open(part_path, 'rb') as part_file:
                        shutil.copyfileobj(part_file, full_file)
            os.replace(assembled_path + ".tmp", assembled_path)  # atomic move
            print("Finished reassembling file...")
            
            # Optionally, cleanup parts here
            for i in range(total_chunks):
                os.remove(os.path.join(cache_dir_path, f"{file_name}.part{i}"))
            
            # Update directory database after successful file assembly
            if dir_db is not None:
                try:
                    dir_db.force_refresh(full_dir_path)
                    print(f"Updated directory database for: {full_dir_path}")
                except Exception as e:
                    print(f"Error updating directory database: {e}")
                    
            return "File reassembled and saved successfully", 200
        except Exception as e:
            print(f"Error during reassembly: {e}")
            return f"Error during reassembly: {e}", 500
    else:
        return f"Chunk {chunk_index} of {total_chunks} received", 202
    
@file_app.route('/check_uploaded_chunks', methods=['POST'])
def check_uploaded_chunks():
    data = request.json
    file_identifier = data['fileIdentifier']
    dir_path = data['localDirPath']
    full_dir_path = os.path.join(UPLOAD_BASE_DIR, dir_path)
    cache_dir_path = os.path.join(full_dir_path, 'cache')
    
    uploaded_chunks = [f for f in os.listdir(cache_dir_path) if f.startswith(file_identifier)]
    uploaded_chunks_count = len(uploaded_chunks)

    return jsonify({'uploadedChunksCount': uploaded_chunks_count}), 200

@file_app.route('/clear_upload_dir', methods=['POST'])
def clear_upload_dir():
    # 1. Grab the user-supplied relative path
    dir_path = request.json.get('dirPath', '').strip()
    if not dir_path:
        return jsonify({'message': 'No directory specified'}), 400
    print(f"Clearing upload directory: {dir_path}")

    # 2. Resolve base and target
    base = Path(UPLOAD_BASE_DIR).resolve()
    target = (base / dir_path).resolve()

    # 3. Safety checks
    #  - must be a subdirectory of base
    #  - must not be equal to base itself
    if not str(target).startswith(str(base) + os.sep):
        return jsonify({'message': 'Invalid path'}), 400
    if target == base:
        return jsonify({'message': 'Refusing to delete root directory'}), 400

    # 4. Delete
    if target.exists():
        try:
            shutil.rmtree(target)
            return jsonify({'message': f'{dir_path} cleared successfully'}), 200
        except Exception as e:
            print(f"Failed to delete {target}: {e}")
            return jsonify({'message': f'Failed to clear dir: {e}'}), 500
    else:
        return jsonify({'message': 'Directory not found'}), 404

@file_app.route('/clear_upload_cache', methods=['POST'])
def clear_upload_cache():
    
    try:
        print('Clearing cache...')
        dir_path = request.json['localDirPath']
        cache_dir_path = os.path.join(UPLOAD_BASE_DIR, dir_path, 'cache')
        
        # loop through each file in cache directory and remove it
        for file in os.listdir(cache_dir_path):
            file_path = os.path.join(cache_dir_path, file)
            os.remove(file_path)
            
        # remove the cache directory
        os.rmdir(cache_dir_path)
        # time.sleep(60)  # Wait for 60 seconds
        return jsonify({'message': 'Cache cleared successfully'}), 200
    except Exception as e:
        print(f'Error clearing cache: {str(e)}')
        return jsonify({'message': 'Cache directory not found'}), 404

#### SCRIPT SERVING ENDPOINTS ####
# endpoint to run script
@file_app.route('/run_script', methods=['POST'])
def run_script():
    data = request.json
    script_path = data.get('script_path')

    def run_in_thread(script_path):
        subprocess.call(script_path, shell=True)

    thread = threading.Thread(target=run_in_thread, args=(script_path,))
    thread.start()

    return jsonify({'message': 'Script started'}), 200


@file_app.route('/get_gcp_selcted_images', methods=['POST'])
def get_gcp_selcted_images():
    # global data_root_dir
    try:
        image_folder = os.path.join(data_root_dir, 'Raw', request.json['year'], 
                                    request.json['experiment'], request.json['location'], 
                                    request.json['population'], request.json['date'], 
                                    request.json['platform'], request.json['sensor'], 'Images')
        
        # if folder 'top' is in image_folder, add it to the path
        if os.path.isdir(os.path.join(image_folder, 'top')):
            print("Found 'top' folder in image_folder, adding it to the path")
            image_folder = os.path.join(image_folder, 'top')
        selected_images = collect_gcp_candidate(data_root_dir, image_folder, request.json['radius_meters'])
        status = "DONE"

        # Return the selected images and their corresponding GPS coordinates
        return jsonify({'selected_images': selected_images,
                        'num_total': len(selected_images),
                        'status':status}), 200
    
    except Exception as e:
        print(e)
        selected_images = []
        status = "DONE"
        return jsonify({'selected_images': selected_images,
                    'num_total': len(selected_images),
                    'status':status}), 200


@file_app.route('/refresh_gcp_selcted_images', methods=['POST'])
def refresh_gcp_selcted_images():
    # global data_root_dir
    try:
        image_folder = os.path.join(data_root_dir, 'Raw', request.json['year'], 
                                    request.json['experiment'], request.json['location'], 
                                    request.json['population'], request.json['date'], 
                                    request.json['platform'], request.json['sensor'], 'Images')
        # if folder 'top' is in image_folder, add it to the path
        if os.path.isdir(os.path.join(image_folder, 'top')):
            print("Found 'top' folder in image_folder, adding it to the path")
            image_folder = os.path.join(image_folder, 'top')
        selected_images = refresh_gcp_candidate(data_root_dir, image_folder, request.json['radius_meters'])
        status = "DONE"

        # Return the selected images and their corresponding GPS coordinates
        return jsonify({'selected_images': selected_images,
                        'num_total': len(selected_images),
                        'status':status}), 200
    except Exception as e:
        print(e)
        selected_images = []
        status = "DONE"
        return jsonify({'selected_images': selected_images,
                    'num_total': len(selected_images),
                    'status':status}), 200

@file_app.route('/get_drone_extract_progress', methods=['GET'])
def get_drone_extract_progress():
    global processed_image_folder
    # data = request.json
    # tiff_rgb = data['tiff_rgb']
    # print("Processed image folder: "+ processed_image_folder)
    txt_file = os.path.join(processed_image_folder, 'progress.txt')
    
    # Check if the file exists
    if os.path.exists(txt_file):
        with open(txt_file, 'r') as file:
            number = file.read().strip()
            if number == '':
                latest_data['drone_extract'] = 0
            else:
                latest_data['drone_extract'] = float(number)
        return jsonify(latest_data)
    else:
        return jsonify({'error': 'Drone progress not found'}), 404
    
@file_app.route('/stop_drone_extract', methods=['POST'])
def stop_drone_extract():
    try:
        shared_states.stop_signal = True
        print(f'Shared states variable changed: {shared_states.stop_signal}')
        latest_data['drone_extract'] = 0
        print('Drone Extraction stopped by user.')
        return jsonify({"message": f"Drone Extraction process successfully stopped"}), 200
    except subprocess.CalledProcessError as e:
        return jsonify({"error": e.stderr.decode("utf-8")}), 500
    
@file_app.route('/process_drone_tiff', methods=['POST'])
def process_drone_tiff():
    global processed_image_folder
    # global now_drone_processing
    # receive the parameters
    location = request.json['location']
    population = request.json['population']
    date = request.json['date']
    year = request.json['year']
    experimnent = request.json['experiment']
    platform = request.json['platform']
    sensor = request.json['sensor']

    intermediate_prefix = data_root_dir+'/Intermediate'
    processed_prefix = data_root_dir+'/Processed'
    intermediate_image_folder = os.path.join(intermediate_prefix, year, experimnent, location, population)
    processed_image_folder = os.path.join(processed_prefix, year, experimnent, location, population, date, platform, sensor)
    # print("Setting processed image folder: "+ processed_image_folder)
    # Check if already in processing
    if now_drone_processing:
        return jsonify({'message': 'Already in processing'}), 400
    
    now_drone_processing = True
    shared_states.stop_signal = False
    
    try: 
        rgb_tif_file, dem_tif_file, thermal_tif_file = find_drone_tiffs(processed_image_folder)
        geojson_path = os.path.join(intermediate_image_folder,'Plot-Boundary-WGS84.geojson')
        date = processed_image_folder.split("/")[-3]
        output_geojson = os.path.join(processed_image_folder,f"{date}-{platform}-{sensor}-Traits-WGS84.geojson")
        result = process_tiff(tiff_files_rgb=rgb_tif_file,
                     tiff_files_dem=dem_tif_file,
                     tiff_files_thermal=thermal_tif_file,
                     plot_geojson=geojson_path,
                     output_geojson=output_geojson,
                     debug=False)
        now_drone_processing = False
        shared_states.stop_signal = True
        return jsonify({'message': str(result)}), 200

    except Exception as e:
        now_drone_processing = False
        shared_states.stop_signal = True
        print(e)
        return jsonify({'message': str(e)}), 400


@file_app.route('/save_array', methods=['POST'])
def save_array(debug=False):
    data = request.json
    if 'array' not in data:
        return jsonify({"message": "Missing array in data"}), 400

    # Extracting the directory path based on the first element in the array 
    base_image_path = data['array'][0]['image_path']
    platform = data['platform']
    sensor = data['sensor']
    processed_path = os.path.join(base_image_path.replace('/Raw/', 'Intermediate/').split(f'/{platform}')[0], platform, sensor)
    save_directory = os.path.join(data_root_dir, processed_path)
    if debug:
        print(save_directory, flush=True)

    # Creating the directory if it doesn't exist
    os.makedirs(save_directory, exist_ok=True)

    filename = os.path.join(save_directory, "gcp_list.txt")

    # Load existing data from file
    existing_data = {}
    if os.path.exists(filename):
        with open(filename, 'r') as f:
            lines = f.readlines()
            for line in lines[1:]:
                parts = line.strip().split()
                # Use image name as a key for easy lookup
                image_name = parts[5]
                existing_data[image_name] = {
                    'gcp_lon': parts[0],
                    'gcp_lat': parts[1],
                    'pointX': parts[3],
                    'pointY': parts[4],
                    'image_path': os.path.join(processed_path, image_name),
                    'gcp_label': parts[6],
                    'naturalWidth': parts[7],
                    'naturalHeight': parts[8]
                }

    # Merge new data with existing data
    for item in data['array']:
        if 'pointX' in item and 'pointY' in item:
            if debug:
                print(item, flush=True)
            image_name = item['image_path'].split("/")[-1]
            
            # Check if pointX and pointY are not null
            if item['pointX'] is not None and item['pointY'] is not None:
                # Add or update the point
                existing_data[image_name] = {
                    'gcp_lon': item['gcp_lon'],
                    'gcp_lat': item['gcp_lat'],
                    'pointX': item['pointX'],
                    'pointY': item['pointY'],
                    'image_path': os.path.join(processed_path, image_name),
                    'gcp_label': item['gcp_label'],
                    'naturalWidth': item['naturalWidth'],
                    'naturalHeight': item['naturalHeight']
                }
            else:
                # Remove the point if pointX or pointY is null
                if image_name in existing_data:
                    del existing_data[image_name]
                    if debug:
                        print(f"Removed point for image: {image_name}")

    # Write merged data to file
    with open(filename, "w") as f:
        f.write('EPSG:4326\n')
        for image_name, item in existing_data.items():
            formatted_data = f"{item['gcp_lon']} {item['gcp_lat']} 0 {item['pointX']} {item['pointY']} {image_name} {item['gcp_label']} {item['naturalWidth']} {item['naturalHeight']} \n"
            f.write(formatted_data)

    return jsonify({"message": f"Array saved successfully in {filename}!"}), 200

@file_app.route('/initialize_file', methods=['POST'])
def initialize_file():
    data = request.json
    if 'basePath' not in data:
        return jsonify({"message": "Missing basePath in data"}), 400

    platform = data['platform']
    sensor = data['sensor']
    processed_path = os.path.join(data['basePath'].replace('/Raw/', 'Intermediate/').split(f'/{sensor}')[0], sensor)
    save_directory = os.path.join(data_root_dir, processed_path)

    # Creating the directory if it doesn't exist
    os.makedirs(save_directory, exist_ok=True)

    filename = os.path.join(save_directory, "gcp_list.txt")

    existing_data = []
    if os.path.exists(filename):
        # Read the existing data
        with open(filename, 'r') as f:
            lines = f.readlines()
            for line in lines[1:]:
                parts = line.strip().split()
                existing_data.append({
                    'gcp_lon': parts[0],
                    'gcp_lat': parts[1],
                    'pointX': parts[3],
                    'pointY': parts[4],
                    'image_path': os.path.join(processed_path, parts[5])
                })
    else:
        # Create the file if it doesn't exist
        with open(filename, 'w') as f:
            f.write("EPSG:4326\n")
            pass

    return jsonify({"existing_data": existing_data,
                    "file_path": save_directory}), 200

@file_app.route('/query_traits', methods=['POST'])
def query_traits():
    # receive the parameters
    location = request.json['location']
    population = request.json['population']
    date = request.json['date']
    sensor = request.json['sensor']
    year = request.json['year']
    experiment = request.json['experiment']
    orthomosaic_version = request.json.get('orthomosaic_version')  # Optional parameter for specific version

    prefix = data_root_dir+'/Processed'
    
    # If orthomosaic_version is provided, look in the version-specific directory
    if orthomosaic_version:
        traitpth = os.path.join(prefix, year, experiment, location, population, date, 'Results', orthomosaic_version,
                              f"{date}-{sensor}-{orthomosaic_version}-Traits-WGS84.geojson")
    else:
        # Default behavior - look in the Results directory (for aerial/drone traits)
        traitpth = os.path.join(prefix, year, experiment, location, population, date, 'Results', 
                              '-'.join([date, sensor, 'Traits-WGS84.geojson']))

    if not os.path.isfile(traitpth):
        return jsonify({'message': []}), 404
    else:
        gdf = gpd.read_file(traitpth)
        traits = list(gdf.columns)
        extraneous_columns = ['Tier','Bed','Plot','Label','Group','geometry']
        traits = [x for x in traits if x not in extraneous_columns]
        print(traits, flush=True)
        return jsonify(traits), 200

@file_app.route('/get_orthomosaic_versions', methods=['POST'])
def get_orthomosaic_versions():
    """
    Get available orthomosaic versions for a specific dataset
    Returns both aerial/drone traits (sensor level) and roboflow inference traits (version level)
    """
    try:
        data = request.json
        year = data['year']
        experiment = data['experiment']
        location = data['location']
        population = data['population']
        date = data['date']
        platform = data['platform']
        sensor = data['sensor']

        prefix = data_root_dir + '/Processed'
        sensor_dir = os.path.join(prefix, year, experiment, location, population, date, platform, sensor)
        
        versions = []
        
        if os.path.exists(sensor_dir):
            # Check for aerial/drone traits at sensor level
            aerial_trait_file = f"{date}-{platform}-{sensor}-Traits-WGS84.geojson"
            aerial_trait_path = os.path.join(sensor_dir, aerial_trait_file)
            
            if os.path.exists(aerial_trait_path):
                # Convert to relative path for Flask file server
                relative_path = os.path.relpath(aerial_trait_path, data_root_dir)
                versions.append({
                    'type': 'aerial',
                    'version': 'main',
                    'versionName': f'{platform}',
                    'versionType': 'aerial',
                    'path': f'/files/{relative_path.replace(os.sep, "/")}'
                })
            
            # Check for roboflow inference traits in subdirectories
            for item in os.listdir(sensor_dir):
                item_path = os.path.join(sensor_dir, item)
                if os.path.isdir(item_path):
                    # Look for traits file with version-specific naming
                    trait_file = f"{date}-{platform}-{sensor}-{item}-Traits-WGS84.geojson"
                    trait_path = os.path.join(item_path, trait_file)
                    
                    if os.path.exists(trait_path):
                        # Convert to relative path for Flask file server
                        relative_path = os.path.relpath(trait_path, data_root_dir)
                        versions.append({
                            'type': 'roboflow',
                            'version': item,
                            'versionName': f'{item}',
                            'versionType': 'roboflow',
                            'path': f'/files/{relative_path.replace(os.sep, "/")}'
                        })
        
        return jsonify(versions), 200
        
    except Exception as e:
        print(f"Error getting orthomosaic versions: {e}")
        return jsonify({'error': str(e)}), 500
    
def select_middle(df):
    middle_index = len(df) // 2  # Find the middle index
    return df.iloc[[middle_index]]  # Use iloc to select the middle row

def filter_images(geojson_features, year, experiment, location, population, date, platform, sensor, middle_image=False):

    # global data_root_dir

    # Construct the CSV path from the state variables
    csv_path = os.path.join(data_root_dir, 'Raw', year, experiment, location, 
                            population, date, 'msgs_synced.csv')
    df = pd.read_csv(csv_path)

    # Convert DataFrame to GeoDataFrame
    gdf = gpd.GeoDataFrame(df, geometry=gpd.points_from_xy(df.lon_interp_adj, df.lat_interp_adj))

    # Convert GeoJSON features to GeoDataFrame
    geojson = {'type': 'FeatureCollection', 'features': geojson_features}
    geojson_gdf = gpd.GeoDataFrame.from_features(geojson['features'])

    # Perform spatial join to filter images within the GeoJSON polygons
    filtered_gdf = gpd.sjoin(gdf, geojson_gdf, op='within')

    # If the middle image is specified, only return the middle image per plot
    if middle_image:
        filtered_gdf = filtered_gdf.sort_values(by=sensor+"_time")
        filtered_gdf = filtered_gdf.groupby('Plot').apply(select_middle).reset_index(drop=True)

    # Extract the image names and labels from the filtered GeoDataFrame
    filtered_images = filtered_gdf[sensor+"_file"].tolist()
    filtered_labels = filtered_gdf['Label'].tolist()
    filtered_plots = filtered_gdf['Plot'].tolist()

    # Create a list of dictionaries for the filtered images
    filtered_images_new = []
    for image_name in  filtered_images:
        image_path_abs = os.path.join(data_root_dir, 'Raw', year, experiment, location, population, date, platform, sensor, image_name)
        image_path_rel_to_data_root = os.path.relpath(image_path_abs, data_root_dir)
        filtered_images_new.append(image_path_rel_to_data_root)

    imageDataQuery = [{'imageName': image, 'label': label, 'plot': plot} for image, label, plot in zip(filtered_images_new, filtered_labels, filtered_plots)]

    # Sort the filtered_images by label
    imageDataQuery = sorted(imageDataQuery, key=lambda x: x['label'])

    return imageDataQuery

@file_app.route('/query_images', methods=['POST'])
def query_images():
    data = request.get_json()
    geojson_features = data['geoJSON']
    year = data['selectedYearGCP']
    experiment = data['selectedExperimentGCP']
    location = data['selectedLocationGCP']
    population = data['selectedPopulationGCP']
    date = data['selectedDateQuery']
    sensor = data['selectedSensorQuery']
    middle_image = data['middleImage']
    platform = data['selectedPlatformQuery']

    if platform == 'Drone':
        # Do Drone Image query
        filtered_images = query_drone_images(data,data_root_dir)
    else:
        filtered_images = filter_images(geojson_features, year, experiment, location, 
                                        population, date, platform, sensor, middle_image)

    return jsonify(filtered_images)

@file_app.route('/dload_zipped', methods=['POST'])
def dload_zipped():
    data = request.get_json()
    geojson_features = data['geoJSON']
    year = data['selectedYearGCP']
    experiment = data['selectedExperimentGCP']
    location = data['selectedLocationGCP']
    population = data['selectedPopulationGCP']
    platform = data['selectedPlatformQuery']
    date = data['selectedDateQuery']
    sensor = data['selectedSensorQuery']
    middle_image = data['middleImage']

    filtered_images = filter_images(geojson_features, year, experiment, location,
                                    population, date, sensor, middle_image)

    # Move the images to a temporary directory
    temp_dir = '/tmp/filtered_images'

    # Clean up the temporary directory
    if os.path.exists(temp_dir):
        shutil.rmtree(temp_dir)
    os.makedirs(temp_dir, exist_ok=True)

    # Create subdirectories for each label
    unique_labels = set([image['label'] for image in filtered_images])
    for label in unique_labels:
        os.makedirs(os.path.join(temp_dir, label), exist_ok=True)
    
    # Copy the images to the subdirectories
    for image in filtered_images:
        image_path = os.path.join(data_root_dir, 'Raw', year, experiment, location, population, 
                                  date, platform, sensor, image['imageName'])
        
        label_dir = os.path.join(temp_dir, image['label'])
        output_name = image['label'] + '_' + image['plot'] + '_' + image['imageName']
        output_path = os.path.join(label_dir, output_name)

        shutil.copy(image_path, output_path)
    
    # Zip the temporary directory
    shutil.make_archive('/tmp/filtered', 'zip', temp_dir)

    # Return the zipped file
    return send_file('/tmp/filtered.zip', as_attachment=True)

@file_app.route('/save_csv', methods=['POST'])
def save_csv():
    data = request.json
    selected_location_gcp = data.get('selectedLocationGcp')
    selected_population_gcp = data.get('selectedPopulationGcp')
    selected_year_gcp = data.get('selectedYearGcp')
    selected_experiment_gcp = data.get('selectedExperimentGcp')
    csv_data = data.get('csvData')
    filename = data.get('filename')

    # Construct file path based on GCP variables
    prefix = data_root_dir+'/Processed'
    file_path = os.path.join(prefix, selected_year_gcp, selected_experiment_gcp, selected_location_gcp, 
                             selected_population_gcp, filename)

    # Save CSV data to file
    pd.DataFrame(csv_data).to_csv(file_path, index=False)

    return jsonify({"status": "success", "message": "CSV data saved successfully"}), 200
    
@file_app.route('/save_geojson', methods=['POST'])
def save_geojson():
    data = request.json
    selected_location_gcp = data.get('selectedLocationGcp')
    selected_population_gcp = data.get('selectedPopulationGcp')
    selected_year_gcp = data.get('selectedYearGcp')
    selected_experiment_gcp = data.get('selectedExperimentGcp')
    geojson_data = data.get('geojsonData')
    filename = data.get('filename')

    # Load GeoJSON data into a GeoDataFrame
    gdf = gpd.GeoDataFrame.from_features(geojson_data)

    # Construct file path based on GCP variables
    prefix = data_root_dir+'/Intermediate'
    file_path = os.path.join(prefix, selected_year_gcp, selected_experiment_gcp, selected_location_gcp, 
                             selected_population_gcp, filename)
    
    if not os.path.exists(os.path.dirname(file_path)):
        os.makedirs(os.path.dirname(file_path), exist_ok=True)

    # Save GeoDataFrame to file
    gdf.to_file(file_path, driver='GeoJSON')

    return jsonify({"status": "success", "message": "GeoJSON data saved successfully"})

@file_app.route('/load_geojson', methods=['POST'])
def load_geojson():
    data = request.json
    selected_location_gcp = data.get('selectedLocationGcp')
    selected_population_gcp = data.get('selectedPopulationGcp')
    selected_year_gcp = data.get('selectedYearGcp')
    selected_experiment_gcp = data.get('selectedExperimentGcp')
    filename = data.get('filename')

    print(data, flush=True)

    # Construct file path
    prefix = data_root_dir+'/Intermediate'
    file_path = os.path.join(prefix, selected_year_gcp, selected_experiment_gcp, selected_location_gcp, 
                             selected_population_gcp, filename)

    # Load GeoJSON data from file
    if os.path.exists(file_path):
        with open(file_path, 'r') as file:
            geojson_data = json.load(file)
        return jsonify(geojson_data)
    else:
        return jsonify({"status": "error", "message": "File not found"})
    
@file_app.route('/get_odm_logs', methods=['POST'])
def get_odm_logs():
    
    # get data
    data = request.json
    method = data.get('method')
    ortho_data = data.get('orthoData')
    
    print("Method for logs:", method)  # Debug statement
    
    if method == 'STITCH':
        final_mosaics_path = os.path.join(
            data_root_dir, "Raw", ortho_data['year'],
            ortho_data['experiment'], ortho_data['location'], ortho_data['population'],
            ortho_data['date'], ortho_data['platform'], ortho_data['sensor'], 
            "Images", "final_mosaics"
        )
        
        if not os.path.exists(final_mosaics_path):
            return jsonify({"error": "Final mosaics directory not found"}), 404
        
        # Find all plot log files
        log_files = []
        for file in os.listdir(final_mosaics_path):
            if file.startswith("temp_plot_") and file.endswith(".log"):
                log_files.append(os.path.join(final_mosaics_path, file))
        
        if not log_files:
            return jsonify({"error": "No plot log files found"}), 404
        
        # Sort log files by plot ID for consistent order
        log_files.sort()
        
        # Combine logs from all plots
        combined_logs = []
        for log_file in log_files:
            plot_name = os.path.basename(log_file).replace(".log", "")
            combined_logs.append(f"\n=== {plot_name.upper()} LOG ===\n")
            
            try:
                with open(log_file, 'r') as f:
                    content = f.read()
                    combined_logs.append(content)
                    if not content.endswith('\n'):
                        combined_logs.append('\n')
            except Exception as e:
                combined_logs.append(f"Error reading {log_file}: {str(e)}\n")
        
        return jsonify({"log_content": ''.join(combined_logs)}), 200
    else:
        # Original ODM logs logic
        logs_path = os.path.join(data_root_dir, 'temp', 'project', 'code', 'logs.txt')
        print("Logs Path:", logs_path)  # Debug statement
        if os.path.exists(logs_path):
            with open(logs_path, 'r') as log_file:
                lines = log_file.readlines()
                # latest_logs = lines[-20:]  # Get the last 20 lines
            return jsonify({"log_content": ''.join(lines)}), 200
        else:
            print("Logs not found at path:", logs_path)  # Debug statement
            return jsonify({"error": "Logs not found"}), 404

@file_app.route('/run_stitch', methods=['POST'])
def run_stitch_endpoint():
    data = request.json
    location = data.get('location')
    population = data.get('population')
    date = data.get('date')
    year = data.get('year')
    experiment = data.get('experiment')
    platform = data.get('platform')
    sensor = data.get('sensor')
    # temp_dir = data.get('temp_dir')
    # reconstruction_quality = data.get('reconstruction_quality')
    custom_options = data.get('custom_options')
    
    global stitch_thread, stitch_stop_event, odm_method
    global stitched_path, temp_output
    odm_method = 'stitch'
    stitch_stop_event.clear()
    
    try:
        image_path = os.path.join(
            data_root_dir, "Raw", year,
            experiment, location, population,
            date, platform, sensor, "Images", "top"
        )
        msgs_synced_path = os.path.join(
            data_root_dir, "Raw", year,
            experiment, location, population,
            date, platform, sensor, "Metadata", "msgs_synced.csv"
        )
        save_path = os.path.join(
            data_root_dir, "Processed", year,
            experiment, location, population,
            date, platform, sensor
        )
        image_calibration = os.path.join(
            data_root_dir, "Raw", year,
            experiment, location, population,
            date, platform, sensor, "Metadata", "top_calibration.json"
        )
        config_path = f"{AGROWSTITCH_PATH}/panorama_maker/config.yaml"
        stitched_path = os.path.join(os.path.dirname(image_path), "final_mosaics")
        temp_output = os.path.join(os.path.dirname(image_path), "top_output")
        
        # Check if image_path exists
        if not os.path.exists(image_path):
            return jsonify({
                "status": "error", 
                "message": f"Error: Image path not found at {image_path}\n\nThe selected images may not be compatible with AgRowStitch yet."
            }), 404
        
        # remove stitched_path and temp_output if it exists
        if os.path.exists(stitched_path):
            shutil.rmtree(stitched_path)
            print(f"Removed existing stitched path: {stitched_path}")
        if os.path.exists(temp_output):
            shutil.rmtree(temp_output)
            print(f"Removed existing temp output path: {temp_output}")
        
        if not os.path.exists(save_path):
            os.makedirs(save_path, exist_ok=True)
        
        # Check if msgs_synced.csv exists
        if not os.path.exists(msgs_synced_path):
            return jsonify({"status": "error", "message": f"msgs_synced.csv not found at {msgs_synced_path}"}), 404
        
        # Load and validate plot indices
        import pandas as pd
        msgs_df = pd.read_csv(msgs_synced_path)
        
        # Check if plot_index column exists
        if 'plot_index' not in msgs_df.columns:
            return jsonify({
                "status": "error", 
                "message": "Plot index column not found in msgs_synced.csv. Please perform plot marking in File Management first."
            }), 400
        
        # Check if any plot indices are defined (excluding plot 0 which is usually background/unassigned)
        unique_plots = [pid for pid in msgs_df['plot_index'].unique() if pid != 0 and not pd.isna(pid)]
        
        if len(unique_plots) == 0:
            return jsonify({
                "status": "error", 
                "message": "No plot indices are defined in the dataset. Please perform plot marking in File Management to assign images to plots before running AgRowStitch."
            }), 400
        
        print(f"Found {len(unique_plots)} unique plots for stitching: {unique_plots}")
        
        # Create a monitoring stop event to coordinate threads
        monitoring_stop_event = threading.Event()
        
        # Start multi-plot log monitoring thread
        final_mosaics_dir = os.path.join(os.path.dirname(image_path), "final_mosaics")
        
        def progress_callback(progress):
            latest_data['ortho'] = progress
        
        thread_prog = threading.Thread(
            target=monitor_stitch_updates_multi_plot, 
            args=(final_mosaics_dir, unique_plots, progress_callback, monitoring_stop_event), 
            daemon=True
        )
        thread_prog.start()
        
        # Start the stitching process for all plots in background
        stitch_thread = threading.Thread(
            target=complete_stitch_workflow,
            args=(msgs_synced_path, image_path, config_path, custom_options, 
                  save_path, image_calibration, stitch_stop_event, progress_callback, monitoring_stop_event),
            daemon=True
        )
        stitch_thread.start()

        return jsonify({"status": "started", "message": "Stitching process started for all plots"}), 202

    except Exception as e:
        print(f"Error running AgRowStitch: {e}")
        return jsonify({"status": "error", "message": str(e)}), 500

@file_app.route('/run_odm', methods=['POST'])
def run_odm_endpoint():
    data = request.json
    location = data.get('location')
    population = data.get('population')
    date = data.get('date')
    year = data.get('year')
    experiment = data.get('experiment')
    platform = data.get('platform')
    sensor = data.get('sensor')
    temp_dir = data.get('temp_dir')
    reconstruction_quality = data.get('reconstruction_quality')
    custom_options = data.get('custom_options')

    if not temp_dir:
        temp_dir = os.path.join(data_root_dir, 'temp/project')
    if not reconstruction_quality:
        reconstruction_quality = 'Low'

    # Run ODM
    args = make_odm_args(data_root_dir, 
                         location, 
                         population, 
                         date, 
                         year, 
                         experiment, 
                         platform, 
                         sensor, 
                         temp_dir, 
                         reconstruction_quality, 
                         custom_options)
    try:
        # Check if the container exists
        command = f"docker ps -a --filter name=GEMINI-Container --format '{{{{.Names}}}}'"
        command = command.split()
        process = subprocess.Popen(command, stdout=subprocess.PIPE, stderr=subprocess.PIPE)
        stdout, stderr = process.communicate()
        
        container_exists = "GEMINI-Container" in stdout.decode().strip()

        if container_exists:
            print('Removing temp folder...')
            folder_to_delete = os.path.join(data_root_dir, 'temp', 'project')
            cleanup_command = f"docker exec GEMINI-Container rm -rf {folder_to_delete}"
            cleanup_command = cleanup_command.split()
            cleanup_process = subprocess.Popen(cleanup_command, stderr=subprocess.STDOUT)
            cleanup_process.wait()
            
            # Stop the container if it's running
            command = f"docker stop GEMINI-Container"
            command = command.split()
            process = subprocess.Popen(command, stderr=subprocess.STDOUT)
            process.wait()

            # Remove the container if it exists
            command = f"docker rm GEMINI-Container"
            command = command.split()
            process = subprocess.Popen(command, stderr=subprocess.STDOUT)
            process.wait()

        # # Proceed with the reset and starting threads
        # reset_thread = threading.Thread(target=reset_odm, args=(args,), daemon=True)
        # reset_thread.start()
        # reset_thread.join()  # Ensure reset thread is finished before proceeding
        
        # Run ODM in a separate thread
        thread = threading.Thread(target=run_odm, args=(args,), daemon=True)
        thread.start()
        
        # Run progress tracker
        logs_path = os.path.join(data_root_dir, 'temp/project/code/logs.txt')
        progress_file = os.path.join(data_root_dir, 'temp/progress.txt');
        os.makedirs(os.path.dirname(progress_file), exist_ok=True);
        thread_prog = threading.Thread(target=monitor_log_updates, args=(latest_data, logs_path, progress_file), daemon=True)
        thread_prog.start()

        return jsonify({"status": "success", "message": "ODM processing started successfully"})
    except Exception as e:
        print('Error has occured: ', e)
        # Signal threads to stop
        stop_event = threading.Event()
        stop_event.set()
        
        # Optionally, wait for threads to finish if needed
        thread_prog.join()
        thread.join()
        return make_response(jsonify({"status": "error", "message": f"ODM processing failed to start {str(e)}"}), 404)


@file_app.route('/stop_odm', methods=['POST'])
def stop_odm():
    # global data_root_dir, stitch_thread, stitch_stop_event, odm_method, stitched_path, temp_output
    try:
        if odm_method == 'stitch' and stitch_thread is not None:
            print("Stopping stitching thread...")
            stitch_stop_event.set()
            stitch_thread.join(timeout=10)  # Wait up to 10s for clean exit
            print("Stitching stopped.")
            
            # remove stitched_path and temp_output if it exists
            if os.path.exists(stitched_path):
                shutil.rmtree(stitched_path)
                print(f"Removed existing stitched path: {stitched_path}")
            if os.path.exists(temp_output):
                shutil.rmtree(temp_output)
                print(f"Removed existing temp output path: {temp_output}")
        else:
            print('ODM processed stopped by user.')
            print('Removing temp folder...')
            folder_to_delete = os.path.join(data_root_dir, 'temp', 'project')
            cleanup_command = f"docker exec GEMINI-Container rm -rf {folder_to_delete}"
            cleanup_command = cleanup_command.split()
            cleanup_process = subprocess.Popen(cleanup_command, stderr=subprocess.STDOUT)
            cleanup_process.wait()
            
            print('Stopping ODM process...')
            stop_event = threading.Event()
            stop_event.set()
            command = f"docker stop GEMINI-Container"
            command = command.split()
            # Run the command
            process = subprocess.Popen(command, stderr=subprocess.STDOUT)
            process.wait()
            
            print('Removing ODM container...')
            command = f"docker rm GEMINI-Container"
            command = command.split()
            # Run the command
            process = subprocess.Popen(command, stderr=subprocess.STDOUT)
            process.wait()
            # reset_odm(data_root_dir)
            shutil.rmtree(os.path.join(data_root_dir, 'temp'))
        return jsonify({"message": "ODM process stopped"}), 200
    except subprocess.CalledProcessError as e:
        return jsonify({"error": e.stderr.decode("utf-8")}), 500

@file_app.route('/get_ortho_progress', methods=['GET'])
def get_ortho_progress():
    return jsonify(latest_data)

@file_app.route('/get_ortho_metadata', methods=['GET'])
def get_ortho_metadata():
    # global data_root_dir
    date = request.args.get('date')
    platform = request.args.get('platform')
    sensor = request.args.get('sensor')
    year = request.args.get('year')
    experiment = request.args.get('experiment')
    location = request.args.get('location')
    population = request.args.get('population')
    
    metadata_path = os.path.join(data_root_dir, 'Processed', year, experiment, location, population, date, platform, sensor, 'ortho_metadata.json')
    
    if not os.path.exists(metadata_path):
        return jsonify({"error": "Metadata file not found"}), 404
    
    try:
        with open(metadata_path, 'r') as file:
            metadata = json.load(file)
        return jsonify({
            "quality": metadata.get("quality", "N/A"),
            "timestamp": metadata.get("timestamp", "N/A")
        })
    except json.JSONDecodeError:
        return jsonify({"error": "Invalid JSON in metadata file"}), 500
    except Exception as e:
        return jsonify({"error": f"Unexpected error: {str(e)}"}), 500
    
@file_app.route('/download_ortho', methods=['POST'])
def download_ortho():
    data = request.get_json()
    try:
        file_path = os.path.join(
            data_root_dir,
            'Processed',
            data['year'],
            data['experiment'],
            data['location'],
            data['population'],
            data['date'],
            data['platform'],
            data['sensor'],
            f"{data['date']}-RGB.png"
        )
        if not os.path.exists(file_path):
            print(f"File not found: {file_path}")
            try:
                print("Attempting to convert TIF to PNG...")
                
                # convert png to tif
                tif_path = file_path.replace('.png', '.tif')
                
                # convert tif to png

                if os.path.exists(tif_path):
                    convert_tif_to_png(tif_path)
                    
                else:
                    print(f"File not found: {tif_path}")
                    return jsonify({'error': f'File not found: {file_path}'}), 404
            except Exception as e:
                print(f"An error occurred while converting the file: {str(e)}")
                return jsonify({'error': str(e)}), 500

        # Returns the file as an attachment so that the browser downloads it.
        print(f"Sending file: {file_path}")
        return send_file(
            file_path,
            mimetype="image/png",
            as_attachment=True,
            download_name=os.path.basename(file_path)  # For Flask 2.0+
        )
        
    except Exception as e:
        print(f"An error occurred while downloading the ortho: {str(e)}")
        return jsonify({'error': str(e)}), 500

@file_app.route('/download_plot_ortho', methods=['POST'])
def download_plot_ortho():
    data = request.get_json()
    try:
        # Build the path to the plot images directory
        plot_dir = os.path.join(
            data_root_dir,
            'Processed',
            data['year'],
            data['experiment'],
            data['location'],
            data['population'],
            data['date'],
            data['platform'],
            data['sensor'],
            data['agrowstitchDir']
        )
        
        if not os.path.exists(plot_dir):
            return jsonify({'error': 'Plot directory not found'}), 404
        
        # Find all plot PNG files
        plot_files = [f for f in os.listdir(plot_dir) 
                     if f.startswith('full_res_mosaic_temp_plot_') and f.endswith('.png')]
        
        if not plot_files:
            return jsonify({'error': 'No plot files found'}), 404
        
        # Create a temporary zip file
        import tempfile
        import zipfile
        
        temp_dir = tempfile.mkdtemp()
        zip_filename = f"{data['date']}-{data['platform']}-{data['sensor']}-{data['agrowstitchDir']}-plots.zip"
        zip_path = os.path.join(temp_dir, zip_filename);
        
        with zipfile.ZipFile(zip_path, 'w', zipfile.ZIP_DEFLATED) as zipf:
            for plot_file in sorted(plot_files):
                file_path = os.path.join(plot_dir, plot_file)
                # Add file to zip with just the filename (no directory structure)
                zipf.write(file_path, plot_file)
        
        print(f"Sending zip file: {zip_path}")
        return send_file(
            zip_path,
            mimetype="application/zip",
            as_attachment=True,
            download_name=zip_filename
        )
    
    except Exception as e:
        print(f"An error occurred while downloading plot ortho: {str(e)}")
        return jsonify({'error': str(e)}), 500
        

@file_app.route('/delete_ortho', methods=['POST'])
def delete_ortho():
    # global data_root_dir
    data = request.json
    year = data.get('year')
    experiment = data.get('experiment')
    location = data.get('location')
    population = data.get('population')
    date = data.get('date')
    platform = data.get('platform')
    sensor = data.get('sensor')
    delete_type = data.get('deleteType', 'ortho')  # 'ortho' or 'agrowstitch'
    
    base_path = os.path.join(data_root_dir, 'Processed', year, experiment, location, population, date, platform, sensor)
    
    try:
        if delete_type == 'agrowstitch':
            # Delete specific AgRowStitch version directory
            agrowstitch_dir = data.get('agrowstitchDir')
            if agrowstitch_dir:
                agrowstitch_path = os.path.join(base_path, agrowstitch_dir)
                if os.path.exists(agrowstitch_path):
                    shutil.rmtree(agrowstitch_path)
                    print(f"Deleted AgRowStitch directory: {agrowstitch_path}")
                else:
                    print(f"AgRowStitch directory not found: {agrowstitch_path}")
            else:
                return jsonify({"error": "AgRowStitch directory name not provided"}), 400
        else:
            # Delete specific orthomosaic file
            file_name = data.get('fileName')
            if file_name:
                file_path = os.path.join(base_path, file_name)
                if os.path.exists(file_path):
                    os.remove(file_path)
                    print(f"Deleted file: {file_path}")
                else:
                    print(f"File not found: {file_path}")
            else:
                # For backward compatibility, try to find and delete standard orthomosaic files
                # Look for common orthomosaic file patterns
                ortho_patterns = [
                    f"{date}-RGB-Pyramid.tif",
                    f"{date}-RGB.tif", 
                    f"{date}-RGB.png",
                    f"{date}-DEM-Pyramid.tif",
                    f"{date}-DEM.tif"
                ]
                
                deleted_files = []
                for pattern in ortho_patterns:
                    file_path = os.path.join(base_path, pattern)
                    if os.path.exists(file_path):
                        os.remove(file_path)
                        deleted_files.append(pattern)
                        print(f"Deleted file: {file_path}")
                
                if not deleted_files:
                    return jsonify({"error": "No orthomosaic files found to delete"}), 404
                
    except FileNotFoundError:
        print("Path not found during deletion")
        return jsonify({"error": "File or directory not found"}), 404
    except PermissionError:
        print("Permission denied during deletion")
        return jsonify({"error": "Permission denied"}), 403
    except Exception as e:
        print(f"An error occurred during deletion: {str(e)}")
        return jsonify({"error": f"Deletion failed: {str(e)}"}), 500
        
    return jsonify({"message": "Ortho deleted successfully"}), 200

@file_app.route('/associate_plots_with_boundaries', methods=['POST'])
def associate_plots_with_boundaries():
    """
    Associate AgRowStitch plots with boundary polygons and update plot_borders.csv with plot labels
    """
    import geopandas as gpd
    from shapely.geometry import Point
    import pandas as pd
    
    data = request.json
    year = data.get('year')
    experiment = data.get('experiment')
    location = data.get('location')
    population = data.get('population')
    date = data.get('date')
    platform = data.get('platform')
    sensor = data.get('sensor')
    agrowstitch_dir = data.get('agrowstitchDir')
    boundaries = data.get('boundaries')  # GeoJSON FeatureCollection
    
    if not all([year, experiment, location, population, date, platform, sensor, agrowstitch_dir, boundaries]):
        return jsonify({'error': 'Missing required parameters'}), 400
    
    try:
        # Paths
        msgs_synced_path = os.path.join(
            data_root_dir, "Raw", year, experiment, location, population,
            date, platform, sensor, "Metadata", "msgs_synced.csv"
        )
        plot_borders_path = os.path.join(
            data_root_dir, "Raw", year, experiment, location, population,
            "plot_borders.csv"
        )
        agrowstitch_path = os.path.join(
            data_root_dir, "Processed", year, experiment, location, population,
            date, platform, sensor, agrowstitch_dir
        )
        
        # Check if msgs_synced.csv exists
        if not os.path.exists(msgs_synced_path):
            return jsonify({'error': f'msgs_synced.csv not found at {msgs_synced_path}'}), 404
            
        # Check if plot_borders.csv exists
        if not os.path.exists(plot_borders_path):
            return jsonify({'error': f'plot_borders.csv not found at {plot_borders_path}'}), 404
            
        # Check if AgRowStitch directory exists
        if not os.path.exists(agrowstitch_path):
            return jsonify({'error': f'AgRowStitch directory not found at {agrowstitch_path}'}), 404
            
        # Load msgs_synced.csv
        msgs_df = pd.read_csv(msgs_synced_path)
        
        # Load plot_borders.csv
        borders_df = pd.read_csv(plot_borders_path)
        
        # Check if plot_index column exists
        if 'plot_index' not in msgs_df.columns:
            return jsonify({'error': 'plot_index column not found in msgs_synced.csv'}), 400
            
        if 'plot_index' not in borders_df.columns:
            return jsonify({'error': 'plot_index column not found in plot_borders.csv'}), 400
            
        # Get unique plot indices (excluding unassigned)
        plot_indices = [pid for pid in msgs_df['plot_index'].unique() if pid != 0 and not pd.isna(pid)]
        
        if len(plot_indices) == 0:
            return jsonify({'error': 'No plot indices found in msgs_synced.csv'}), 400
            
        # Create GeoDataFrame from boundaries
        boundaries_gdf = gpd.GeoDataFrame.from_features(boundaries['features'])
        boundaries_gdf.set_crs(epsg=4326, inplace=True)
        
        # Initialize Plot and Accession columns if they don't exist
        if 'Plot' not in borders_df.columns:
            borders_df['Plot'] = None
        if 'Accession' not in borders_df.columns:
            borders_df['Accession'] = None
            
        # Track associations to prevent duplicates
        plot_associations = {}
        
        # For each plot index, find its center point and associate with boundary
        for plot_idx in plot_indices:
            plot_data = msgs_df[msgs_df['plot_index'] == plot_idx]
            
            if plot_data.empty:
                continue
                
            # Calculate center point of plot based on GPS coordinates
            center_lat = plot_data['lat'].mean()
            center_lon = plot_data['lon'].mean()
            center_point = Point(center_lon, center_lat)
            
            # Find which boundary contains this point
            for _, boundary in boundaries_gdf.iterrows():
                if boundary.geometry.contains(center_point):
                    # Get plot and accession from boundary properties
                    boundary_plot = boundary.get('plot', boundary.get('Plot'))
                    boundary_accession = boundary.get('accession', boundary.get('Accession'))
                    
                    # Check if this boundary is already associated with another plot
                    boundary_key = f"{boundary_plot}_{boundary_accession}"
                    if boundary_key in plot_associations:
                        print(f"Warning: Boundary {boundary_key} already associated with plot {plot_associations[boundary_key]}")
                        continue
                        
                    # Update plot_borders.csv with Plot and Accession
                    borders_df.loc[borders_df['plot_index'] == plot_idx, 'Plot'] = boundary_plot
                    borders_df.loc[borders_df['plot_index'] == plot_idx, 'Accession'] = boundary_accession
                    
                    # Track association
                    plot_associations[boundary_key] = int(plot_idx)
                    
                    print(f"Associated plot index {plot_idx} with boundary {boundary_key} -> Plot: {boundary_plot}, Accession: {boundary_accession}")
                    break
                    
        # Save updated plot_borders.csv
        borders_df.to_csv(plot_borders_path, index=False)
        
        # Return association summary
        return jsonify({
            'message': 'Plot associations completed successfully',
            'associations': int(len(plot_associations)),
            'plot_associations': plot_associations
        }), 200
        
    except Exception as e:
        print(f"Error in plot association: {e}")
        return jsonify({'error': str(e)}), 500

@file_app.route('/get_agrowstitch_plot_associations', methods=['POST'])
def get_agrowstitch_plot_associations():
    """
    Get current plot associations for AgRowStitch plots from plot_borders.csv
    """
    data = request.json
    year = data.get('year')
    experiment = data.get('experiment')
    location = data.get('location')
    population = data.get('population')
    date = data.get('date')
    platform = data.get('platform')
    sensor = data.get('sensor')
    
    if not all([year, experiment, location, population, date, platform, sensor]):
        return jsonify({'error': 'Missing required parameters'}), 400
        
    try:
        # Path to msgs_synced.csv (for plot indices)
        msgs_synced_path = os.path.join(
            data_root_dir, "Raw", year, experiment, location, population,
            date, platform, sensor, "Metadata", "msgs_synced.csv"
        )
        
        # Path to plot_borders.csv (for plot labels)
        plot_borders_path = os.path.join(
            data_root_dir, "Raw", year, experiment, location, population,
            "plot_borders.csv"
        )
        
        if not os.path.exists(msgs_synced_path):
            return jsonify({'error': 'msgs_synced.csv not found'}), 404
            
        if not os.path.exists(plot_borders_path):
            return jsonify({'error': 'plot_borders.csv not found'}), 404
            
        # Load both files
        msgs_df = pd.read_csv(msgs_synced_path)
        borders_df = pd.read_csv(plot_borders_path)
        
        # Check required columns
        if 'plot_index' not in msgs_df.columns:
            return jsonify({'error': 'plot_index column not found in msgs_synced.csv'}), 400
            
        if 'plot_index' not in borders_df.columns:
            return jsonify({'error': 'plot_index column not found in plot_borders.csv'}), 400
            
        # Get plot associations from plot_borders.csv
        associations = {}
        for _, row in borders_df.iterrows():
            plot_idx = row['plot_index']
            if plot_idx > 0 and (pd.notna(row.get('Plot')) or pd.notna(row.get('Accession'))):
                # Get center coordinates from msgs_synced.csv
                plot_data = msgs_df[msgs_df['plot_index'] == plot_idx]
                if not plot_data.empty:
                    center_lat = plot_data['lat'].mean()
                    center_lon = plot_data['lon'].mean()
                    
                    # Create plot label
                    plot_value = row.get('Plot')
                    accession_value = row.get('Accession')
                    
                    plot_label = f"Plot_{plot_value if pd.notna(plot_value) else 'Unknown'}"
                    if pd.notna(accession_value):
                        plot_label += f"_Acc_{accession_value}"
                    
                    associations[str(int(plot_idx))] = {
                        'plot_label': plot_label,
                        'center_lat': float(center_lat) if pd.notna(center_lat) else None,
                        'center_lon': float(center_lon) if pd.notna(center_lon) else None
                    }
                    
        return jsonify({
            'associations': associations,
            'total_plots': int(len([idx for idx in msgs_df['plot_index'].unique() if idx > 0 and not pd.isna(idx)]))
        }), 200
        
    except Exception as e:
        print(f"Error getting plot associations: {e}")
        return jsonify({'error': str(e)}), 500

@file_app.route('/get_plot_borders_data', methods=['POST'])
def get_plot_borders_data():
    """
    Get plot borders data with plot labels and accessions
    """
    data = request.json
    year = data.get('year')
    experiment = data.get('experiment') 
    location = data.get('location')
    population = data.get('population')
    
    if not all([year, experiment, location, population]):
        return jsonify({'error': 'Missing required parameters'}), 400
        
    try:
        # Path to plot_borders.csv
        plot_borders_path = os.path.join(
            data_root_dir, "Raw", year, experiment, location, population,
            "plot_borders.csv"
        )
        
        if not os.path.exists(plot_borders_path):
            return jsonify({'error': 'plot_borders.csv not found'}), 404
            
        # Load plot_borders.csv
        borders_df = pd.read_csv(plot_borders_path)
        
        # Create a dictionary mapping plot_index to plot labels and accessions
        plot_data = {}
        for _, row in borders_df.iterrows():
            plot_idx = row.get('plot_index')
            if pd.notna(plot_idx) and plot_idx > 0:
                plot_data[int(plot_idx)] = {
                    'plot': row.get('Plot') if pd.notna(row.get('Plot')) else None,
                    'accession': row.get('Accession') if pd.notna(row.get('Accession')) else None
                }
                
        return jsonify({'plot_data': plot_data}), 200
        
    except Exception as e:
        print(f"Error getting plot borders data: {e}")
        return jsonify({'error': str(e)}), 500

@file_app.route('/download_single_plot', methods=['POST'])
def download_single_plot():
    """
    Download a single plot image with plot label and accession in filename
    """
    data = request.get_json()
    try:
        year = data['year']
        experiment = data['experiment']
        location = data['location']
        population = data['population']
        date = data['date']
        platform = data['platform']
        sensor = data['sensor']
        agrowstitch_dir = data['agrowstitchDir']
        plot_filename = data['plotFilename']
        
        # Extract plot index from filename
        plot_match = re.search(r'temp_plot_(\d+)', plot_filename)
        if not plot_match:
            return jsonify({'error': 'Could not extract plot index from filename'}), 400
        
        plot_index = int(plot_match.group(1))
        
        # Get plot borders data
        plot_borders_path = os.path.join(
            data_root_dir, "Raw", year, experiment, location, population,
            "plot_borders.csv"
        )
        
        plot_label = None
        accession = None
        
        if os.path.exists(plot_borders_path):
            try:
                borders_df = pd.read_csv(plot_borders_path)
                plot_row = borders_df[borders_df['plot_index'] == plot_index]
                if not plot_row.empty:
                    plot_label = plot_row.iloc[0].get('Plot')
                    accession = plot_row.iloc[0].get('Accession')
                    if pd.isna(plot_label):
                        plot_label = None
                    if pd.isna(accession):
                        accession = None
            except Exception as e:
                print(f"Error reading plot borders: {e}")
        
        # Build original file path
        file_path = os.path.join(
            data_root_dir, 'Processed', year, experiment, location, population,
            date, platform, sensor, agrowstitch_dir, plot_filename
        )
        
        if not os.path.exists(file_path):
            return jsonify({'error': 'Plot file not found'}), 404
        
        # Create new filename with plot label and accession
        base_name = os.path.splitext(plot_filename)[0]
        extension = os.path.splitext(plot_filename)[1]
        
        new_filename_parts = [base_name]
        if plot_label:
            new_filename_parts.append(f"Plot_{plot_label}")
        if accession:
            new_filename_parts.append(f"Acc_{accession}")
        
        new_filename = "_".join(new_filename_parts) + extension
        
        print(f"Download debug - Original: {plot_filename}, Enhanced: {new_filename}")
        print(f"Plot data - plot_index: {plot_index}, plot_label: {plot_label}, accession: {accession}")

        # Create temporary directory
        temp_dir = tempfile.mkdtemp()
        temp_file_path = os.path.join(temp_dir, new_filename)
        
        try:
            # Copy original file to temp location with new name
            shutil.copy2(file_path, temp_file_path)
            print(f"Created temporary file: {temp_file_path}")
            
            # Send the temporary file with the enhanced filename
            response = send_file(
                temp_file_path,
                as_attachment=True,
                download_name=new_filename,
                mimetype='image/png'
            )
            
            # Clean up temp file after sending (Flask handles this automatically)
            print(f"Sending file with enhanced name: {new_filename}")
            return response
            
        except Exception as temp_error:
            # Clean up temp directory if error occurs
            if os.path.exists(temp_dir):
                shutil.rmtree(temp_dir)
            raise temp_error
        
    except Exception as e:
        print(f"Error downloading single plot: {str(e)}")
        return jsonify({'error': str(e)}), 500



@file_app.route('/get_data_options', methods=['GET'])
def get_data_options():
    """
    Get all available years from the data directory
    """
    try:
        years = []
        raw_dir = os.path.join(data_root_dir, 'Raw')
        
        if os.path.exists(raw_dir):
            years = [item for item in os.listdir(raw_dir) 
                    if os.path.isdir(os.path.join(raw_dir, item)) and item.isdigit()]
            years.sort()
        
        return jsonify({'years': years}), 200
        
    except Exception as e:
        print(f"Error getting data options: {e}")
        return jsonify({'error': str(e)}), 500

@file_app.route('/get_experiments', methods=['POST'])
def get_experiments():
    """
    Get available experiments for a given year
    """
    try:
        data = request.json
        year = data.get('year')
        
        if not year:
            return jsonify({'error': 'Year is required'}), 400
            
        experiments = []
        year_dir = os.path.join(data_root_dir, 'Raw', year)
        
        if os.path.exists(year_dir):
            experiments = [item for item in os.listdir(year_dir) 
                          if os.path.isdir(os.path.join(year_dir, item))]
            experiments.sort()
        
        return jsonify({'experiments': experiments}), 200
        
    except Exception as e:
        print(f"Error getting experiments: {e}")
        return jsonify({'error': str(e)}), 500

@file_app.route('/get_locations', methods=['POST'])
def get_locations():
    """
    Get available locations for a given year and experiment
    """
    try:
        data = request.json
        year = data.get('year')
        experiment = data.get('experiment')
        
        if not all([year, experiment]):
            return jsonify({'error': 'Year and experiment are required'}), 400
            
        locations = []
        exp_dir = os.path.join(data_root_dir, 'Raw', year, experiment)
        
        if os.path.exists(exp_dir):
            locations = [item for item in os.listdir(exp_dir) 
                        if os.path.isdir(os.path.join(exp_dir, item))]
            locations.sort()
        
        return jsonify({'locations': locations}), 200
        
    except Exception as e:
        print(f"Error getting locations: {e}")
        return jsonify({'error': str(e)}), 500

@file_app.route('/get_populations', methods=['POST'])
def get_populations():
    """
    Get available populations for a given year, experiment, and location
    """
    try:
        data = request.json
        year = data.get('year')
        experiment = data.get('experiment')
        location = data.get('location')
        
        if not all([year, experiment, location]):
            return jsonify({'error': 'Year, experiment, and location are required'}), 400
            
        populations = []
        loc_dir = os.path.join(data_root_dir, 'Raw', year, experiment, location)
        
        if os.path.exists(loc_dir):
            populations = [item for item in os.listdir(loc_dir) 
                          if os.path.isdir(os.path.join(loc_dir, item))]
            populations.sort()
        
        return jsonify({'populations': populations}), 200
        
    except Exception as e:
        print(f"Error getting populations: {e}")
        return jsonify({'error': str(e)}), 500

@file_app.route('/get_dates', methods=['POST'])
def get_dates():
    """
    Get available dates for a given year, experiment, location, and population
    """
    try:
        data = request.json
        year = data.get('year')
        experiment = data.get('experiment')
        location = data.get('location')
        population = data.get('population')
        
        if not all([year, experiment, location, population]):
            return jsonify({'error': 'Year, experiment, location, and population are required'}), 400
            
        dates = []
        # Check both Raw and Processed directories for dates
        raw_pop_dir = os.path.join(data_root_dir, 'Raw', year, experiment, location, population)
        processed_pop_dir = os.path.join(data_root_dir, 'Processed', year, experiment, location, population)
        
        date_set = set()
        
        # Check Raw directory
        if os.path.exists(raw_pop_dir):
            for item in os.listdir(raw_pop_dir):
                item_path = os.path.join(raw_pop_dir, item)
                if os.path.isdir(item_path) and item not in ['plot_borders.csv']:
                    date_set.add(item)
        
        # Check Processed directory
        if os.path.exists(processed_pop_dir):
            for item in os.listdir(processed_pop_dir):
                item_path = os.path.join(processed_pop_dir, item)
                if os.path.isdir(item_path):
                    date_set.add(item)
        
        dates = sorted(list(date_set))
        
        return jsonify({'dates': dates}), 200
        
    except Exception as e:
        print(f"Error getting dates: {e}")
        return jsonify({'error': str(e)}), 500

@file_app.route('/get_platforms', methods=['POST'])
def get_platforms():
    """
    Get available platforms for a given dataset
    """
    try:
        data = request.json
        year = data.get('year')
        experiment = data.get('experiment')
        location = data.get('location')
        population = data.get('population')
        date = data.get('date')
        
        if not all([year, experiment, location, population, date]):
            return jsonify({'error': 'All parameters are required'}), 400
            
        platforms = []
        # Check Processed directory for platforms
        date_dir = os.path.join(data_root_dir, 'Processed', year, experiment, location, population, date)
        
        if os.path.exists(date_dir):
            platforms = [item for item in os.listdir(date_dir) 
                        if os.path.isdir(os.path.join(date_dir, item))]
            platforms.sort()
        
        return jsonify({'platforms': platforms}), 200
        
    except Exception as e:
        print(f"Error getting platforms: {e}")
        return jsonify({'error': str(e)}), 500

@file_app.route('/get_sensors', methods=['POST'])
def get_sensors():
    """
    Get available sensors for a given dataset and platform
    """
    try:
        data = request.json
        year = data.get('year')
        experiment = data.get('experiment')
        location = data.get('location')
        population = data.get('population')
        date = data.get('date')
        platform = data.get('platform')
        
        if not all([year, experiment, location, population, date, platform]):
            return jsonify({'error': 'All parameters are required'}), 400
            
        sensors = []
        # Check Processed directory for sensors
        platform_dir = os.path.join(data_root_dir, 'Processed', year, experiment, location, population, date, platform)
        
        if os.path.exists(platform_dir):
            sensors = [item for item in os.listdir(platform_dir) 
                      if os.path.isdir(os.path.join(platform_dir, item))]
            sensors.sort()
        
        return jsonify({'sensors': sensors}), 200
        
    except Exception as e:
        print(f"Error getting sensors: {e}")
        return jsonify({'error': str(e)}), 500
               

        
### CVAT #### 
@file_app.route('/start_cvat', methods=['POST'])
def start_cvat():
    # global data_root_dir
    clone_dir = os.path.join(data_root_dir, 'cvat')
    
    # Create the directory if it doesn't exist
    os.makedirs(clone_dir, exist_ok=True)
    
    # Define the path for the compose directory
    compose_dir = os.path.join(clone_dir, 'cvat')

    try:
        # Get a list of all containers with 'cvat' or 'traefik' in their name
        result = subprocess.run(
            ["docker", "ps", "-a", "--filter", "name=cvat", "--format", "{{.Names}}"],
            stdout=subprocess.PIPE
        )
        cvat_containers = result.stdout.decode('utf-8').strip().split('\n')
        cvat_containers = [container for container in cvat_containers if container]  # filter out empty strings

        # Add traefik to the list of containers to restart
        result = subprocess.run(
            ["docker", "ps", "-a", "--filter", "name=traefik", "--format", "{{.Names}}"],
            stdout=subprocess.PIPE
        )
        traefik_containers = result.stdout.decode('utf-8').strip().split('\n')
        traefik_containers = [container for container in traefik_containers if container]  # filter out empty strings

        # Combine the lists of containers
        all_containers = cvat_containers + traefik_containers

    except Exception as e:
        return jsonify({"error": f"Error checking for CVAT or Traefik containers: {str(e)}"}), 404

    try:
        if all_containers:
            # Restart each container with 'cvat' or 'traefik' in its name
            print(f"Restarting containers: {all_containers}")
            for container in all_containers:
                subprocess.run(["docker", "restart", container])
            print("All relevant containers have been restarted.")
        else:
            # Clone the repository if needed and run docker-compose
            if not os.path.exists(compose_dir):
                subprocess.run(
                    ["git", "clone", "https://github.com/cvat-ai/cvat"], cwd=clone_dir
                )
                
            # Check if docker-compose.yml exists before starting docker-compose
            compose_file = os.path.join(compose_dir, 'docker-compose.yml')
            if not os.path.exists(compose_file):
                return jsonify({"error": "docker-compose.yml not found in the cloned repository"}), 404
            
            # Start CVAT with docker-compose
            subprocess.run(
                ["docker-compose", "up", "-d"], cwd=compose_dir
            )
            print("Starting CVAT container with docker-compose...")

        # Wait for specific services to be fully up and running
        services_to_check = ["cvat_server", "cvat_ui"]
        max_retries = 30
        for i in range(max_retries):
            # Check the status of the containers
            result = subprocess.run(
                ["docker-compose", "ps", "--services", "--filter", "status=running"], cwd=compose_dir, stdout=subprocess.PIPE
            )
            running_services = result.stdout.decode('utf-8').strip().split('\n')

            # Check if all expected services are running
            if all(service in running_services for service in services_to_check):
                print("All required CVAT services are running.")
                break

            print(f"Waiting for CVAT services to start... ({i + 1}/{max_retries})")
            time.sleep(5)  # Wait 5 seconds before checking again

        if i == max_retries - 1:
            return jsonify({"error": "CVAT services failed to start in time"}), 500

        # Create superuser via docker exec
        subprocess.run(
            ["docker", "exec", "-it", "cvat_server", "bash", "-c", "'python3 ~/manage.py createsuperuser'"]
        )
        print("CVAT superuser created.")

        # Poll the CVAT server to check if it's running
        cvat_url = "http://localhost:8080/api/server/about"
        for i in range(max_retries):
            try:
                response = requests.get(cvat_url)
                if response.status_code == 200:
                    print("CVAT server is up and running.")
                    break
            except requests.exceptions.RequestException:
                pass  # Server is not ready yet

            print(f"Waiting for CVAT to start... ({i + 1}/{max_retries})")
            time.sleep(5)  # Wait 5 seconds before checking again

        # If the server didn't start within the max retries, return an error
        if i == max_retries - 1:
            return jsonify({"error": "CVAT server failed to start in time"}), 500

        return jsonify({"status": "CVAT and Traefik containers restarted and superuser created"})
    except Exception as e:
        print(f"Error starting CVAT or Traefik containers: {str(e)}")
        return jsonify({"error": f"Error starting CVAT or Traefik containers: {str(e)}"}), 404

### ROVER LABELS PREPARATION ###
@file_app.route('/check_labels/<path:dir_path>', methods=['GET'])
def check_labels(dir_path):
    # global data_root_dir
    data = []
    
    # get labels path
    labels_path = Path(data_root_dir)/dir_path

    if labels_path.exists() and labels_path.is_dir():
        # Use glob to find all .txt files in the directory
        txt_files = list(labels_path.glob('*.txt'))
        
        # Check if there are more than one .txt files
        if len(txt_files) > 1:
            data.append(str(labels_path))

    return jsonify(data)

@file_app.route('/check_existing_labels', methods=['POST'])
def check_existing_labels():
    # global data_root_dir
    
    data = request.json
    fileList = data['fileList']
    dirPath = data['dirPath']
    full_dir_path = os.path.join(data_root_dir, dirPath)

    # existing_files = set(os.listdir(full_dir_path)) if os.path.exists(full_dir_path) else set()
    existing_files = [file.name for file in Path(full_dir_path).rglob('*.txt')]
    new_files = [file for file in fileList if file not in existing_files]

    print(f"Uploading {str(len(new_files))} out of {str(len(fileList))} files to {dirPath}")

    return jsonify(new_files), 200

@file_app.route('/upload_trait_labels', methods=['POST'])
def upload_trait_labels():
    dir_path = request.form.get('dirPath')
    full_dir_path = os.path.join(data_root_dir, dir_path)
    os.makedirs(full_dir_path, exist_ok=True)

    uploaded_files = []
    for file in request.files.getlist("files"):
        filename = secure_filename(file.filename)
        file_path = os.path.join(full_dir_path, filename)
        print(f'Saving {file_path}...')
        file.save(file_path)
        uploaded_files.append(file_path)

    # Update directory database after upload completion
    if uploaded_files and dir_db is not None:
        try:
            dir_db.force_refresh(full_dir_path)
            print(f"Updated directory database for: {full_dir_path}")
        except Exception as e:
            print(f"Error updating directory database: {e}")

    return jsonify({'message': 'Files uploaded successfully'}), 200





@file_app.route('/get_model_info', methods=['POST'])
def get_model_info():
    data = request.json
    details_data = []
    
    # iterate through each existing model
    for key in data:
        details = check_model_details(Path(key), value = data[key])
        details_data.append(details)

    return jsonify(details_data)

def get_labels(labels_path):
    unique_labels = set()

    # Iterate over the files in the directory
    for filename in os.listdir(labels_path):
        if filename.endswith(".txt"):
            file_path = os.path.join(labels_path, filename)
            with open(file_path, 'r') as file:
                for line in file:
                    label = line.split()[0]  # Extracting the label
                    unique_labels.add(label)

    sorted_unique_labels = sorted(unique_labels, key=lambda x: int(x))
    return list(sorted_unique_labels)

def scan_for_new_folders(save_path):
    global latest_data, training_stopped_event, new_folder, results_file
    known_folders = {os.path.join(save_path, f) for f in os.listdir(save_path) if os.path.isdir(os.path.join(save_path, f))}

    while not training_stopped_event.is_set():  # Continue while training is ongoing
        # Check for new folders
        for folder_name in os.listdir(save_path):
            folder_path = os.path.join(save_path, folder_name)
            if os.path.isdir(folder_path) and folder_path not in known_folders:
                known_folders.add(folder_path)  # Add new folder to the set
                new_folder = folder_path  # Update global variable
                results_file = os.path.join(folder_path, 'results.csv')

                # Continuously check results.csv for updates
                while not os.path.isfile(results_file):
                    time.sleep(5)  # Check every 5 seconds

                # Periodically read results.csv for updates
                while os.path.exists(results_file) and os.path.isfile(results_file):
                    try:
                        df = pd.read_csv(results_file, delimiter=',\s+', engine='python')
                        latest_data['epoch'] = int(df['epoch'].iloc[-1])  # Update latest epoch
                        latest_data['map'] = df['metrics/mAP50(B)'].iloc[-1]  # Update latest mAP
                    except Exception as e:
                        print(f"Error reading {results_file}: {e}")
                    time.sleep(5)  # Update every 30 seconds

        time.sleep(5)  # Check for new folders every 10 seconds
        
@file_app.route('/get_progress', methods=['GET'])
def get_training_progress():
    for key, value in latest_data.items():
        if isinstance(value, np.int64):
            latest_data[key] = int(value)
    print(latest_data)
    return jsonify(latest_data)

@file_app.route('/train_model', methods=['POST'])
def train_model():
    # global data_root_dir, latest_data, training_stopped_event, new_folder, train_labels, training_process
    
    try:
        # receive the parameters
        epochs = int(request.json['epochs'])
        batch_size = int(request.json['batchSize'])
        image_size = int(request.json['imageSize'])
        location = request.json['location']
        population = request.json['population']
        date = request.json['date']
        trait = request.json['trait']
        sensor = request.json['sensor']
        platform = request.json['platform']
        year = request.json['year']
        experiment = request.json['experiment']
        
        # prepare labels
        annotations = Path(data_root_dir)/'Intermediate'/year/experiment/location/population/date/platform/sensor/f'Labels/{trait} Detection/annotations'
        all_images = Path(data_root_dir)/'Raw'/year/experiment/location/population/date/platform/sensor/'Images'
        # all_images = Path('/home/gemini/mnt/d/Annotations/Plant Detection/obj_train_data')
        check_if_images_exist = prepare_labels(annotations, all_images)
        # wait for 1 minute
        time.sleep(60)
        if check_if_images_exist == False:
            return jsonify({"error": "No images found for training. Press stop and upload images."}), 404
        
        # extract labels
        labels_path = Path(data_root_dir)/'Intermediate'/year/experiment/location/population/date/platform/sensor/f'Labels/{trait} Detection/labels/train'
        labels = get_labels(labels_path)
        labels_arg = " ".join(labels).split()
        
        # other training args
        pretrained = "yolov8n.pt"
        save_train_model = Path(data_root_dir)/'Intermediate'/year/experiment/location/population/'Training'/platform
        scan_save = Path(data_root_dir)/'Intermediate'/year/experiment/location/population/'Training'/platform/f'{sensor} {trait} Detection'
        scan_save = Path(scan_save)
        scan_save.mkdir(parents=True, exist_ok=True)
        latest_data['epoch'] = 0
        latest_data['map'] = 0
        training_stopped_event.clear()
        threading.Thread(target=scan_for_new_folders, args=(scan_save,), daemon=True).start()
        images = Path(data_root_dir)/'Intermediate'/year/experiment/location/population/date/platform/sensor/f'Labels/{trait} Detection'
        
        cmd = (
            f"python {TRAIN_MODEL} "
            f"--pretrained '{pretrained}' "
            f"--images '{images}' "
            f"--save '{save_train_model}' "
            f"--sensor '{sensor}' "
            f"--date '{date}' "
            f"--trait '{trait}' "
            f"--image-size '{image_size}' "
            f"--epochs '{epochs}' "
            f"--batch-size {batch_size} "
            f"--labels {' '.join(labels_arg)} "
        )
        print(cmd)
        
        training_process = subprocess.Popen(cmd, shell=True, stdout=subprocess.PIPE, stderr=subprocess.PIPE)
        threading.Thread(target=stream_output, args=(training_process,), daemon=True).start()
        time.sleep(5)  # Wait for 5 seconds
        if training_process.poll() is None:
            print("Process started successfully and is running.")
        else:
            print("Process failed to start or exited immediately.")
        
        return jsonify({"message": "Training started"}), 202

    except subprocess.CalledProcessError as e:
        error_output = e.stderr.decode('utf-8')
        return jsonify({"error": error_output}), 500
    
@file_app.route('/stop_training', methods=['POST'])
def stop_training():
    global training_stopped_event, new_folder, labels_train_folder, labels_val_folder, images_train_folder, images_val_folder, training_process

    try:        
        # stop training
        print('Training stopped by user.')
        if training_process is not None:
            training_process.terminate()
            training_process.wait()  # Optionally wait for the process to terminate
            print("Training process terminated.")
            training_process = None
        else:
            print("No training process running.")
            
        training_stopped_event.set()
        subprocess.run(f"rm -rf '{new_folder}'", check=True, shell=True)
        
        # unlink files
        remove_files_from_folder(labels_train_folder)
        remove_files_from_folder(labels_val_folder)
        remove_files_from_folder(images_train_folder)
        remove_files_from_folder(images_val_folder)
        
        return jsonify({"message": "Python process in container successfully stopped"}), 200
    except subprocess.CalledProcessError as e:
        return jsonify({"error": e.stderr.decode("utf-8")}), 500
    
@file_app.route('/done_training', methods=['POST'])
def done_training():
    global training_stopped_event, new_folder, results_file, labels_train_folder, labels_val_folder, images_train_folder, images_val_folder, training_process
    # container_name = 'train'
    try:
        # stop training
        print('Training stopped by user.')
        # kill_cmd = f"docker exec {container_name} pkill -9 -f python"
        # subprocess.run(kill_cmd, shell=True)
        # print(f"Sent SIGKILL to Python process in {container_name} container.")
        if training_process is not None:
            training_process.terminate()
            training_process.wait()  # Optionally wait for the process to terminate
            print("Training process terminated.")
            training_process = None
        else:
            print("No training process running.")
            
        # subprocess.run(f"rm -rf '{new_folder}'", check=True, shell=True)
        # print(f"Removed {new_folder}")
        
        # unlink files
        remove_files_from_folder(labels_train_folder)
        remove_files_from_folder(labels_val_folder)
        remove_files_from_folder(images_train_folder)
        remove_files_from_folder(images_val_folder)
        training_stopped_event.set()
        results_file = ''
        return jsonify({"message": "Python process in container successfully stopped"}), 200
    except subprocess.CalledProcessError as e:
        return jsonify({"error": e.stderr.decode("utf-8")}), 500

### ROVER LOCATE PLANTS ###
def check_locate_details(key):
    
    # get base folder, args file and results file
    base_path = key.parent
    results_file = base_path / 'locate.csv'
    
    # get run name
    run = base_path.name
    match = re.search(r'-([A-Za-z0-9]+)$', run)
    id = match.group(1)
    
    # get model id
    with open(base_path/'logs.yaml', 'r') as file:
        data = yaml.safe_load(file)
    model_id = data['model']
    
    
    # get stand count
    df = pd.read_csv(results_file)
    stand_count = len(df)
    
    # get date
    date = data['date']
    
    # get platform
    platform = base_path.parts[-4]
    
    # get sensor
    sensor = base_path.parts[-3]
    
    # get mAP of model
    date_index = base_path.parts.index(date[0]) if date[0] in base_path.parts else None
    if date_index and date_index > 0:
        # Construct a new path from the parts up to the folder before the known date
        root_path = Path(*base_path.parts[:date_index])
        results_file = root_path / 'Training' / platform / f'{sensor} Plant Detection' / f'Plant-{model_id[0]}' / 'results.csv'
    df = pd.read_csv(results_file, delimiter=',\s+', engine='python')
    mAP = round(df['metrics/mAP50(B)'].iloc[-1], 2)
    # values.extend([mAP])
    
    # collate details
    details = {'id': id, 'model': model_id, 'count': stand_count, 'date': date, 'platform': platform, 'sensor': sensor, 'performance': mAP}
    
    return details

@file_app.route('/get_locate_info', methods=['POST'])
def get_locate_info():
    data = request.json
    details_data = []
    
    # iterate through each existing model
    for key in data:
        details = check_locate_details(Path(key))
        details_data.append(details)
        
    return jsonify(details_data)

@file_app.route('/get_locate_progress', methods=['GET'])
def get_locate_progress():
    global save_locate
    txt_file = save_locate/'locate_progress.txt'
    
    # Check if the file exists
    if os.path.exists(txt_file):
        with open(txt_file, 'r') as file:
            number = file.read().strip()
            latest_data['locate'] = int(number)
        return jsonify(latest_data)
    else:
        return jsonify({'error': 'Locate progress not found'}), 404



@file_app.route('/locate_plants', methods=['POST'])
def locate_plants():
    # global data_root_dir, save_locate, locate_process
    
    # recieve parameters
    batch_size = int(request.json['batchSize'])
    location = request.json['location']
    population = request.json['population']
    date = request.json['date']
    platform = request.json['platform']
    sensor = request.json['sensor']
    year = request.json['year']
    experiment = request.json['experiment']
    model = request.json['model']
    id = request.json['id']
    
    # other args
    # container_dir = Path('/app/mnt/GEMINI-App-Data')
    images = Path(data_root_dir)/'Raw'/year/experiment/location/population/date/platform/sensor/'Images'
    disparity = Path(data_root_dir)/'Raw'/year/experiment/location/population/date/platform/sensor/'Disparity'
    configs = Path(data_root_dir)/'Raw'/year/experiment/location/population/date/platform/sensor/'Metadata'
    plotmap = Path(data_root_dir)/'Intermediate'/year/experiment/location/population/'Plot-Boundary-WGS84.geojson'
    
    # generate save folder
    version = generate_hash(trait='Locate')
    save_base = Path(data_root_dir)/'Intermediate'/year/experiment/location/population/date/platform/sensor/f'Locate'
    while (save_base / f'{version}').exists():
        version = generate_hash(trait='Locate')
    save_locate = Path(data_root_dir)/'Intermediate'/year/experiment/location/population/date/platform/sensor/f'Locate'/f'{version}'
    save_locate.mkdir(parents=True, exist_ok=True)
    model_path = Path(data_root_dir)/'Intermediate'/year/experiment/location/population/'Training'/f'{platform}'/'RGB Plant Detection'/f'Plant-{id}'/'weights'/'last.pt' # TODO: DEBUG
    # model_path = "/mnt/d/GEMINI-App-Data/Intermediate/2022/GEMINI/Davis/Legumes/Training/Amiga-Onboard/RGB Plant Detection/Plant-btRN26/weights/last.pt"
    
    # save logs file
    data = {"model": [id], "date": [date]}
    with open(save_locate/"logs.yaml", "w") as file:
        yaml.dump(data, file, default_flow_style=False)
        
    # create progress file
    with open(save_locate/"locate_progress.txt", "w") as file:
        pass
    
    # run locate
    cmd = (
        f"python -W ignore {LOCATE_PLANTS} "
        f"--images '{images}' --metadata '{configs}' --plotmap '{plotmap}' "
        f"--batch-size '{batch_size}' --model '{model_path}' --save '{save_locate}'"
    )

    if disparity.exists():
        cmd += " --skip-stereo"

    try:
        locate_process = subprocess.Popen(cmd, shell=True, stdout=subprocess.PIPE, stderr=subprocess.PIPE)
        threading.Thread(target=stream_output, args=(locate_process,), daemon=True).start()
        time.sleep(5)  # Wait for 5 seconds
        if locate_process.poll() is None:
            print("Locate process started successfully and is running.")
            return jsonify({"message": "Locate started"}), 202
        else:
            print("Locate process failed to start or exited immediately.")
            return jsonify({"error": "Failed to start locate process." }), 404
    
    except subprocess.CalledProcessError as e:
        
        error_output = e.stderr.decode('utf-8')
        return jsonify({"error": error_output}), 404
    
@file_app.route('/stop_locate', methods=['POST'])
def stop_locate():
    global save_locate, locate_process
    
    try:
        print('Locate stopped by user.')
        if locate_process is not None:
            locate_process.terminate()
            locate_process.wait()
            print("Locate process terminated.")
            locate_process = None
        else:
            print("No locate process running.")

        subprocess.run(f"rm -rf '{save_locate}'", check=True, shell=True)
        return jsonify({"message": "Python process in container successfully stopped"}), 200
    except subprocess.CalledProcessError as e:
        return jsonify({"error": e.stderr.decode("utf-8")}), 500
        
@file_app.route('/get_extract_progress', methods=['GET'])
def get_extract_progress():
    global save_extract
    txt_file = save_extract/'extract_progress.txt'
    
    # Check if the file exists
    if os.path.exists(txt_file):
        with open(txt_file, 'r') as file:
            number = file.read().strip()
            latest_data['extract'] = int(number)
        return jsonify(latest_data)
    else:
        return jsonify({'error': 'Locate progress not found'}), 404
    
@file_app.route('/extract_traits', methods=['POST'])
def extract_traits():
    # global data_root_dir, save_extract, temp_extract, model_id, summary_date, locate_id, trait_extract, extract_process
    
    try:
        # recieve parameters
        summary = request.json['summary']
        batch_size = int(request.json['batchSize'])
        model = request.json['model']
        trait = request.json['trait']
        trait_extract = request.json['trait']
        date = request.json['date']
        year = request.json['year']
        experiment = request.json['experiment']
        location = request.json['location']
        population = request.json['population']
        platform = request.json['platform']
        sensor = request.json['sensor']
        
        # extract model and summary information
        pattern = r"/[^/]+-([\w]+?)/weights"
        date_pattern = r"\b\d{4}-\d{2}-\d{2}\b"
        locate_pattern = r"Locate-(\w+)/"
        match = re.search(pattern, str(model))
        match_date = re.search(date_pattern, str(summary))
        match_locate_id = re.search(locate_pattern, str(summary))
        model_id = match.group(1)
        summary_date = match_date.group()
        locate_id = match_locate_id.group(1)
        
        # other args
        summary_path = Path(data_root_dir)/'Intermediate'/year/experiment/location/population/summary_date/platform/sensor/'Locate'/f'Locate-{locate_id}'/'locate.csv'
        model_path = Path(data_root_dir)/'Intermediate'/year/experiment/location/population/'Training'/platform/f'RGB {trait} Detection'/f'{trait}-{model_id}'/'weights'/'last.pt'
        images = Path(data_root_dir)/'Raw'/year/experiment/location/population/date/platform/sensor/'Images'
        disparity = Path(data_root_dir)/'Raw'/year/experiment/location/population/date/platform/sensor/'Disparity'
        plotmap = Path(data_root_dir)/'Intermediate'/year/experiment/location/population/'Plot-Boundary-WGS84.geojson'
        metadata = Path(data_root_dir)/'Raw'/year/experiment/location/population/date/platform/sensor/'Metadata'
        save = Path(data_root_dir)/'Processed'/year/experiment/location/population/date/platform/sensor/f'{date}-{platform}-{sensor}-Traits-WGS84.geojson'
        save_extract = Path(data_root_dir)/'Processed'/year/experiment/location/population/date/platform/sensor
        temp = Path(data_root_dir)/'Processed'/year/experiment/location/population/date/platform/sensor/'temp'
        temp_extract = Path(data_root_dir)/'Processed'/year/experiment/location/population/date/platform/sensor/'temp'
        temp_extract.mkdir(parents=True, exist_ok=True) #if it doesnt exists
        save_extract.mkdir(parents=True, exist_ok=True)
        
        # reset extract process (or initialize)
        extract_process = None
        
        # check if date is emerging
        emerging = date in summary
        
        # check if metadata path exists OR contains files
        if not metadata.exists() or not any(metadata.iterdir()):
            return jsonify({"error": "Platform logs not found or empty. Please press stop and upload necessary logs."}), 404
        
        # run extract
        if emerging:
            if disparity.exists():
                cmd = (
                    f"python -W ignore {EXTRACT_TRAITS} "
                    f"--emerging --summary '{summary_path}' --images '{images}' --plotmap '{plotmap}' "
                    f"--batch-size {batch_size} --model-path '{model_path}' --save '{save_extract}' "
                    f"--metadata '{metadata}' --temp '{temp}' --trait '{trait}' --skip-stereo --geojson-filename '{save}'"
                )
            else:
                cmd = (
                    f"python -W ignore {EXTRACT_TRAITS} "
                    f"--emerging --summary '{summary_path}' --images '{images}' --plotmap '{plotmap}' "
                    f"--batch-size {batch_size} --model-path '{model_path}' --save '{save}' "
                    f"--metadata '{metadata}' --temp '{temp}' --trait '{trait}' --geojson-filename '{save}'"
                )
        else:
            if disparity.exists():
                cmd = (
                    f"python -W ignore {EXTRACT_TRAITS} "
                    f"--summary '{summary_path}' --images '{images}' --plotmap '{plotmap}' "
                    f"--batch-size {batch_size} --model-path '{model_path}' --save '{save}' "
                    f"--metadata '{metadata}' --temp '{temp}' --trait '{trait}' --skip-stereo --geojson-filename '{save}'"
                )
            else:
                cmd = (
                    f"python -W ignore {EXTRACT_TRAITS} "
                    f"--summary '{summary_path}' --images '{images}' --plotmap '{plotmap}' "
                    f"--batch-size {batch_size} --model-path '{model_path}' --save '{save}' "
                    f"--metadata '{metadata}' --temp '{temp}' --trait '{trait}' --geojson-filename '{save}'"
                )
        print(cmd)
        
        extract_process = subprocess.Popen(cmd, shell=True, stdout=subprocess.PIPE, stderr=subprocess.PIPE)
        threading.Thread(target=stream_output, args=(extract_process,), daemon=True).start()
        time.sleep(5)  # Wait for 5 seconds
        if extract_process.poll() is None:
            print("Extract process started successfully and is running.")
            return jsonify({"message": "Extract started"}), 202
        else:
            print("Extract process failed to start or exited immediately.")
            return jsonify({"error": 
                "Failed to start extraction process. Check if you have corectly uploaded images/metadata"}), 404
    
    except subprocess.CalledProcessError as e:
        error_output = e.stderr.decode('utf-8')
        return jsonify({"status": "error", "message": str(error_output)}), 404
    
@file_app.route('/stop_extract', methods=['POST'])
def stop_extract():
    global save_extract, temp_extract, extract_process
    try:
        print('Extract stopped by user.')
        if extract_process is not None:
            extract_process.terminate()
            extract_process.wait()
            print("Extract process terminated.")
            extract_process = None
        else:
            print("No extract process running.")
        
        subprocess.run(f"rm -rf '{save_extract}/logs.yaml'", check=True, shell=True)
        subprocess.run(f"rm -rf '{temp_extract}'", check=True, shell=True)
        return jsonify({"message": "Python process successfully stopped"}), 200
    except subprocess.CalledProcessError as e:
        return jsonify({"error": e.stderr.decode("utf-8")}), 500

@file_app.route('/done_extract', methods=['POST'])
def done_extract():
    global temp_extract, save_extract, model_id, summary_date, locate_id, trait_extract, extract_process
    try:
        # update logs file
        logs_file = Path(save_extract)/'logs.yaml'
        if logs_file.exists():
            with open(logs_file, 'r') as file:
                data = yaml.safe_load(file) or {} # use an empty dict if the file is empty
        else:
            data = {}
        new_values = {
            "model": model_id,
            "locate": summary_date,
            "id": locate_id
        }
        update_or_add_entry(data, trait_extract, new_values)
        with open(logs_file, 'w') as file:
            yaml.dump(data, file, default_flow_style=False, sort_keys=False)
        
        print('Extract stopped by user.')
        if extract_process is not None:
            extract_process.terminate()
            extract_process.wait()
            print("Extract process terminated.")
            extract_process = None
        else:
            print("No extract process running.")
        subprocess.run(f"rm -rf '{temp_extract}'", check=True, shell=True)
        return jsonify({"message": "Python process in container successfully stopped"}), 200
    except subprocess.CalledProcessError as e:
        return jsonify({"error": e.stderr.decode("utf-8")}), 500

app = FastAPI()

app.add_middleware(
    CORSMiddleware,
    allow_origins=["*"],
    allow_credentials=True,
    allow_methods=["*"],
    allow_headers=["*"],
)

app.mount("/flask_app", WSGIMiddleware(file_app))

if __name__ == "__main__":
    
    # Add arguments to the command line
    parser = argparse.ArgumentParser()
    parser.add_argument('--data_root_dir', type=str, default='~/GEMINI-App-Data',required=False)
    parser.add_argument('--flask_port', type=int, default=5000,required=False) # Default port is 5000
    parser.add_argument('--titiler_port', type=int, default=8091,required=False) # Default port is 8091
    args = parser.parse_args()

    # Print the arguments to the console
    print(f"flask_port: {args.flask_port}")
    print(f"titiler_port: {args.titiler_port}")

    # Update global data_root_dir from the argument
    global data_root_dir
    data_root_dir = args.data_root_dir
    if "~" in data_root_dir:
        data_root_dir = os.path.expanduser(data_root_dir)
    print(f"data_root_dir: {data_root_dir}")
    file_app.config['DATA_ROOT_DIR'] = data_root_dir
    global UPLOAD_BASE_DIR
    UPLOAD_BASE_DIR = os.path.join(data_root_dir, 'Raw')

    global dir_db
<<<<<<< HEAD
    dict_path = os.path.join(data_root_dir, "directory_index_dict.pkl")
    dir_db = None
    # Use dictionary-based index
    dir_db = DirectoryIndexDict(verbose=False)
    # Try loading from file if exists
    if os.path.exists(dict_path):
        dir_db.load_dict(dict_path)
        print(f"Loaded directory index dict from {dict_path}")
    else:
        print(f"No dict file found, will build index from scratch.")
=======
    if 1:
        db_path = os.path.join(data_root_dir, "directory_index_dict.pkl")
        dir_db = None
        # Use dictionary-based index
        dir_db = DirectoryIndexDict(verbose=False)
        # Try loading from file if exists
        if os.path.exists(db_path):
            dir_db.load_dict(db_path)
            print(f"Loaded directory index dict from {db_path}")
        else:
            print(f"No dict file found, will build index from scratch.")
    else:
        db_path = os.path.join(data_root_dir, "directory_index.db")
        dir_db = None
        # Use SQLite-based index
        dir_db = DirectoryIndex(db_path=db_path, verbose=False)
        # No need to load_dict or save_dict for DirectoryIndex
>>>>>>> 1110ad7c

    # Register inference routes
    register_inference_routes(file_app, data_root_dir)

    global now_drone_processing
    now_drone_processing = False

    # Start the Titiler server using the subprocess module
    titiler_command = f"uvicorn titiler.application.main:app --reload --port {args.titiler_port}"
    titiler_process = subprocess.Popen(titiler_command, shell=True)

    # Start the Flask server
    uvicorn.run(app, port=args.flask_port)

    # Save the directory index dict before shutdown
<<<<<<< HEAD
    dir_db.save_dict(dict_path)
=======
    if ".pkl" in db_path:
        dir_db.save_dict(db_path)
>>>>>>> 1110ad7c

    # Terminate the Titiler server when the Flask server is shut down
    titiler_process.terminate()<|MERGE_RESOLUTION|>--- conflicted
+++ resolved
@@ -62,12 +62,7 @@
 from rasterio.transform import from_bounds
 from rasterio.crs import CRS
 from PIL import ImageFile
-<<<<<<< HEAD
-from scripts.directory_index import DirectoryIndexDict, get_cached_dirs
-
-=======
 from scripts.directory_index import DirectoryIndex, DirectoryIndexDict
->>>>>>> 1110ad7c
 
 # Paths to scripts
 TRAIN_MODEL = os.path.abspath(os.path.join(os.path.dirname(__file__), 'scripts/deep_learning/model_training/train.py'))
@@ -234,7 +229,6 @@
             print(f"Error in fallback method: {fallback_error}")
             return jsonify({'error': 'Failed to get directory structure'}), 500
 
-
 @file_app.get("/list_dirs_nested_processed")
 async def list_dirs_nested_processed():
     global data_root_dir, dir_db
@@ -245,7 +239,7 @@
         print(f"Getting nested structure for Processed directory using DirectoryIndex: {base_dir}")
         
         # Try database-first approach
-        nested_structure = process_directories_in_parallel_from_db(base_dir, max_depth=9)
+        nested_structure = await process_directories_in_parallel_from_db(base_dir, max_depth=9)
         
         return jsonify(nested_structure), 200
         
@@ -1815,8 +1809,8 @@
         
         # Run progress tracker
         logs_path = os.path.join(data_root_dir, 'temp/project/code/logs.txt')
-        progress_file = os.path.join(data_root_dir, 'temp/progress.txt');
-        os.makedirs(os.path.dirname(progress_file), exist_ok=True);
+        progress_file = os.path.join(data_root_dir, 'temp/progress.txt')
+        os.makedirs(os.path.dirname(progress_file), exist_ok=True)
         thread_prog = threading.Thread(target=monitor_log_updates, args=(latest_data, logs_path, progress_file), daemon=True)
         thread_prog.start()
 
@@ -1995,7 +1989,7 @@
         
         temp_dir = tempfile.mkdtemp()
         zip_filename = f"{data['date']}-{data['platform']}-{data['sensor']}-{data['agrowstitchDir']}-plots.zip"
-        zip_path = os.path.join(temp_dir, zip_filename);
+        zip_path = os.path.join(temp_dir, zip_filename)
         
         with zipfile.ZipFile(zip_path, 'w', zipfile.ZIP_DEFLATED) as zipf:
             for plot_file in sorted(plot_files):
@@ -2152,7 +2146,7 @@
             return jsonify({'error': 'plot_index column not found in plot_borders.csv'}), 400
             
         # Get unique plot indices (excluding unassigned)
-        plot_indices = [pid for pid in msgs_df['plot_index'].unique() if pid != 0 and not pd.isna(pid)]
+        plot_indices = [idx for idx in msgs_df['plot_index'].unique() if idx > 0 and not pd.isna(idx)]
         
         if len(plot_indices) == 0:
             return jsonify({'error': 'No plot indices found in msgs_synced.csv'}), 400
@@ -3394,18 +3388,6 @@
     UPLOAD_BASE_DIR = os.path.join(data_root_dir, 'Raw')
 
     global dir_db
-<<<<<<< HEAD
-    dict_path = os.path.join(data_root_dir, "directory_index_dict.pkl")
-    dir_db = None
-    # Use dictionary-based index
-    dir_db = DirectoryIndexDict(verbose=False)
-    # Try loading from file if exists
-    if os.path.exists(dict_path):
-        dir_db.load_dict(dict_path)
-        print(f"Loaded directory index dict from {dict_path}")
-    else:
-        print(f"No dict file found, will build index from scratch.")
-=======
     if 1:
         db_path = os.path.join(data_root_dir, "directory_index_dict.pkl")
         dir_db = None
@@ -3423,7 +3405,6 @@
         # Use SQLite-based index
         dir_db = DirectoryIndex(db_path=db_path, verbose=False)
         # No need to load_dict or save_dict for DirectoryIndex
->>>>>>> 1110ad7c
 
     # Register inference routes
     register_inference_routes(file_app, data_root_dir)
@@ -3439,12 +3420,8 @@
     uvicorn.run(app, port=args.flask_port)
 
     # Save the directory index dict before shutdown
-<<<<<<< HEAD
-    dir_db.save_dict(dict_path)
-=======
     if ".pkl" in db_path:
         dir_db.save_dict(db_path)
->>>>>>> 1110ad7c
 
     # Terminate the Titiler server when the Flask server is shut down
     titiler_process.terminate()