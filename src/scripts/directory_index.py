--- conflicted
+++ resolved
@@ -449,16 +449,10 @@
         self.refresh_queue = Queue()
         self.queue_worker_running = False
         self.processing_paths = set()
-<<<<<<< HEAD
-        self.processed_paths = {}
-        self.completion_events = {}
-        self.db = {}  # parent_path -> list of children
-=======
         self.processed_paths = {}  # path -> last processed timestamp
         self.completion_events = {}  # path -> threading.Event
         self.db = {}  # parent_path -> list of children
         self.db_lock = threading.RLock()
->>>>>>> 1110ad7c
         self.dict_path = dict_path
         self.save_interval = save_interval
         self._start_queue_worker()
@@ -493,19 +487,6 @@
                     self._log("Queue worker received stop signal")
                     break
                 parent_path = self._normalize_path(task)
-<<<<<<< HEAD
-                if parent_path in self.processing_paths:
-                    self.refresh_queue.task_done()
-                    continue
-                now = time.time()
-                if parent_path in self.processed_paths:
-                    if now - self.processed_paths[parent_path] < 30:
-                        self.refresh_queue.task_done()
-                        if parent_path in self.completion_events:
-                            self.completion_events[parent_path].set()
-                        continue
-                self._log(f"Processing queued refresh for: {parent_path}")
-=======
                 now = time.time()
                 # Skip if already processing
                 if parent_path in self.processing_paths:
@@ -519,7 +500,6 @@
                         self.completion_events[parent_path].set()
                     continue
                 self._log(f"Processing queued refresh for: {parent_path} (Queue size: {self.refresh_queue.qsize()})")
->>>>>>> 1110ad7c
                 self.processing_paths.add(parent_path)
                 try:
                     success = self._refresh_directory_sync(parent_path)
@@ -528,21 +508,14 @@
                         self._log(f"Successfully processed: {parent_path}")
                     else:
                         self._log(f"Failed to process: {parent_path}")
-<<<<<<< HEAD
-=======
                     # Signal completion regardless of success/failure
->>>>>>> 1110ad7c
                     if parent_path in self.completion_events:
                         self.completion_events[parent_path].set()
                 finally:
                     self.processing_paths.discard(parent_path)
-<<<<<<< HEAD
-                old_paths = [path for path, timestamp in self.processed_paths.items() if now - timestamp > 3600]
-=======
                 # Clean up old processed paths (keep only last hour)
                 old_paths = [path for path, timestamp in self.processed_paths.items()
                              if now - timestamp > 3600]
->>>>>>> 1110ad7c
                 for path in old_paths:
                     del self.processed_paths[path]
                 self.refresh_queue.task_done()
@@ -552,19 +525,12 @@
                 import traceback
                 self._log(f"Queue worker error: {type(e).__name__}: {str(e)}")
                 self._log(f"Traceback: {traceback.format_exc()}")
-<<<<<<< HEAD
-=======
                 # Signal completion even on error
->>>>>>> 1110ad7c
                 if 'parent_path' in locals() and parent_path in self.completion_events:
                     self.completion_events[parent_path].set()
                 try:
                     self.refresh_queue.task_done()
-<<<<<<< HEAD
-                except ValueError:
-=======
                 except Exception:
->>>>>>> 1110ad7c
                     pass
         self._log("Queue worker thread stopped")
 
@@ -577,46 +543,6 @@
         thread.start()
         self._log(f"Started periodic save thread every {self.save_interval} seconds")
 
-<<<<<<< HEAD
-    def _refresh_directory_sync(self, parent_path):
-        parent_path = self._normalize_path(parent_path)
-        try:
-            if not os.path.exists(parent_path):
-                self._log(f"Path does not exist: {parent_path}")
-                return False
-            if not os.path.isdir(parent_path):
-                self._log(f"Path is not directory: {parent_path}")
-                return False
-            current_items = []
-            try:
-                for item in os.listdir(parent_path):
-                    if not item.startswith('.'):
-                        item_path = os.path.join(parent_path, item)
-                        current_items.append(item_path)
-            except PermissionError:
-                self._log(f"Permission denied accessing: {parent_path}")
-                return False
-            except Exception as e:
-                self._log(f"Error reading directory {parent_path}: {e}")
-                return False
-            self.db[parent_path] = current_items
-            self._log(f"Background refresh: updated {len(current_items)} items for {parent_path}")
-            if self.dict_path:
-                self.save_dict(self.dict_path)
-            return True
-        except Exception as e:
-            self._log(f"Error in background refresh for {parent_path}: {e}")
-            return False
-
-    def get_children(self, parent_path, directories_only=True, wait_if_needed=False, timeout=300):
-        parent_path = self._normalize_path(parent_path)
-        children = []
-        items = self.db.get(parent_path, [])
-        if directories_only:
-            children = [os.path.basename(p) for p in items if os.path.isdir(p)]
-        else:
-            children = [{'name': os.path.basename(p), 'is_directory': os.path.isdir(p)} for p in items]
-=======
     def get_queue_size(self):
         return self.refresh_queue.qsize()
 
@@ -668,7 +594,6 @@
                 children = [{'name': os.path.basename(p['path']), 'is_directory': p['is_directory']} for p in items]
 
         # If wait_if_needed and no children but path exists, queue and wait
->>>>>>> 1110ad7c
         if wait_if_needed and not children and os.path.exists(parent_path):
             self._log(f"No data found for existing path {parent_path}, queuing and waiting...")
             completion_event = Event()
@@ -678,13 +603,6 @@
                     self.refresh_queue.put(parent_path)
                 if completion_event.wait(timeout=timeout):
                     self._log(f"Queue processing completed for {parent_path}, retrying query...")
-<<<<<<< HEAD
-                    items = self.db.get(parent_path, [])
-                    if directories_only:
-                        children = [os.path.basename(p) for p in items if os.path.isdir(p)]
-                    else:
-                        children = [{'name': os.path.basename(p), 'is_directory': os.path.isdir(p)} for p in items]
-=======
                     with self.db_lock:
                         items = self.db.get(parent_path, [])
                         items = [p for p in items if isinstance(p, dict) and 'path' in p and 'is_directory' in p]
@@ -692,7 +610,6 @@
                             children = [os.path.basename(p['path']) for p in items if p['is_directory']]
                         else:
                             children = [{'name': os.path.basename(p['path']), 'is_directory': p['is_directory']} for p in items]
->>>>>>> 1110ad7c
                 else:
                     self._log(f"Timeout waiting for queue processing of {parent_path}")
             finally:
@@ -715,55 +632,6 @@
                 self.refresh_queue.put(parent_path)
         return children
 
-<<<<<<< HEAD
-    def get_processing_status(self):
-        return {
-            'queue_size': self.refresh_queue.qsize(),
-            'processing_paths': list(self.processing_paths),
-            'processed_count': len(self.processed_paths)
-        }
-
-    def clear_queue(self):
-        while not self.refresh_queue.empty():
-            try:
-                self.refresh_queue.get_nowait()
-                self.refresh_queue.task_done()
-            except:
-                break
-        self.processed_paths.clear()
-        self.processing_paths.clear()
-        for event in self.completion_events.values():
-            event.set()
-        self.completion_events.clear()
-        self._log("Queue cleared and processed paths reset")
-
-    def close(self):
-        self._log("Shutting down DirectoryIndex...")
-        self.queue_worker_running = False
-        self.refresh_queue.put(None)
-        for event in self.completion_events.values():
-            event.set()
-        try:
-            self.refresh_queue.join()
-        except Exception as e:
-            self._log(f"Error joining queue: {e}")
-        self._log("DirectoryIndex shutdown complete")
-
-    def set_verbose(self, verbose):
-        self.verbose = verbose
-
-    def save_dict(self, filename):
-        """Save the directory index dictionary to a file."""
-        with open(filename, "wb") as f:
-            pickle.dump(self.db, f)
-        self._log(f"Saved directory index to {filename}")
-
-    def load_dict(self, filename):
-        """Load the directory index dictionary from a file."""
-        if os.path.exists(filename):
-            with open(filename, "rb") as f:
-                self.db = pickle.load(f)
-=======
     def _refresh_directory_sync(self, parent_path):
         parent_path = self._normalize_path(parent_path)
         try:
@@ -800,18 +668,13 @@
             with self.db_lock:
                 with open(filename, "rb") as f:
                     self.db = pickle.load(f)
->>>>>>> 1110ad7c
             self._log(f"Loaded directory index from {filename}")
         else:
             self._log(f"File {filename} does not exist. Starting with empty index.")
 
-<<<<<<< HEAD
-# Rest of the file remains the same...
-=======
     def set_verbose(self, verbose):
         self.verbose = verbose
 
->>>>>>> 1110ad7c
 _dir_cache = {}
 _cache_ttl = 60
 
