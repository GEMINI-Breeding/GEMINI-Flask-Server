#!/usr/bin/env bash
pushd ../GEMINI-Flask-Server # Change to the directory of GEMINI-Flask-Server
# bash ./install_flask_server.sh

# Activate conda env
<<<<<<< HEAD
source /media/data/miniconda3/bin/activate .conda/
=======
# source activate .conda/
source activate ~/miniconda3/envs/gemini-flask-server
>>>>>>> 1f51a363

# Use default arguments when they are not provided (data_root_dir, port)
if [ -z "$1" ]; then
    data_root_dir="/home/GEMINI/GEMINI-Data"
else
    data_root_dir=$1
fi

if [ -z "$2" ]; then
<<<<<<< HEAD
    port=5000
=======
    port=5050
>>>>>>> 1f51a363
else
    port=$2
fi

python src/app_flask_backend.py --data_root_dir $data_root_dir --port $port

# Change back to the original directory
popd<|MERGE_RESOLUTION|>--- conflicted
+++ resolved
@@ -3,12 +3,7 @@
 # bash ./install_flask_server.sh
 
 # Activate conda env
-<<<<<<< HEAD
 source /media/data/miniconda3/bin/activate .conda/
-=======
-# source activate .conda/
-source activate ~/miniconda3/envs/gemini-flask-server
->>>>>>> 1f51a363
 
 # Use default arguments when they are not provided (data_root_dir, port)
 if [ -z "$1" ]; then
@@ -18,11 +13,7 @@
 fi
 
 if [ -z "$2" ]; then
-<<<<<<< HEAD
     port=5000
-=======
-    port=5050
->>>>>>> 1f51a363
 else
     port=$2
 fi
