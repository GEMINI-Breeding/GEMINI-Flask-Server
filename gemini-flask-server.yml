name: gemini-flask-server
channels:
  - conda-forge
  - defaults
dependencies:
  - python=3.8
  - gdal=3.7.1
  - pip
  - kornia
  - scipy
  - protobuf
<<<<<<< HEAD
  - farm-ng-amiga
  - ultralytics
=======
>>>>>>> 403ea34d
  - pip:
      - -r requirements.txt<|MERGE_RESOLUTION|>--- conflicted
+++ resolved
@@ -9,10 +9,5 @@
   - kornia
   - scipy
   - protobuf
-<<<<<<< HEAD
-  - farm-ng-amiga
-  - ultralytics
-=======
->>>>>>> 403ea34d
   - pip:
       - -r requirements.txt